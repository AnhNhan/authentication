--- conflicted
+++ resolved
@@ -8,22 +8,16 @@
 
 Don't know what middleware is? [Check the CakePHP documentation](https://book.cakephp.org/3.0/en/controllers/middleware.html) and additionally [read this.](https://philsturgeon.uk/php/2016/05/31/why-care-about-php-middleware/)
 
-<<<<<<< HEAD
-This branch is for CakePHP 4.x. Please make sure your application has been adjusted to leverage middleware as described in the [docs](https://book.cakephp.org/4.0/en/controllers/middleware.html#adding-the-new-http-stack-to-an-existing-application).
-=======
-This branch is for CakePHP 3.x. Please make sure your application has been adjusted to leverage middleware as described in the [docs](https://book.cakephp.org/3.0/en/development/application.html#adding-the-new-http-stack-to-an-existing-application).
->>>>>>> 7f6c16c3
-
 ## Authentication, not Authorization
 
 This plugin intends to provide a framework around authentication and user
-identification. Authorization is a [separate 
+identification. Authorization is a [separate
 concern](https://en.wikipedia.org/wiki/Separation_of_concerns) that has been
 packaged into a separate [authorization plugin](https://github.com/cakephp/authorization).
 
 ## Installation
 
-You can install this plugin into your CakePHP application using 
+You can install this plugin into your CakePHP application using
 [composer](https://getcomposer.org):
 
 ```
@@ -33,9 +27,10 @@
 Load the plugin by adding the following statement in your project's
 `src/Application.php`:
 ```php
-public function bootstrap()
+public function bootstrap(): void
 {
     parent::bootstrap();
+
     $this->addPlugin('Authentication');
 }
 ```
@@ -43,4 +38,4 @@
 ## Documentation
 
 Documentation for this plugin can be found in the [CakePHP
-Cookbook](https://book.cakephp.org/authentication/1.1/en/)+Cookbook](https://book.cakephp.org/authentication/2.0/en/)