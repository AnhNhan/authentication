--- conflicted
+++ resolved
@@ -37,11 +37,7 @@
     ];
 
     /**
-<<<<<<< HEAD
-     * @inheritdoc
-=======
      * {@inheritDoc}
->>>>>>> 7cf1bd54
      */
     public function check(ServerRequestInterface $request, $loginUrls, array $options = []): bool
     {
