<?php
declare(strict_types=1);

/**
 * CakePHP(tm) : Rapid Development Framework (https://cakephp.org)
 * Copyright (c) Cake Software Foundation, Inc. (https://cakefoundation.org)
 *
 * Licensed under The MIT License
 * For full copyright and license information, please see the LICENSE.txt
 * Redistributions of files must retain the above copyright notice.
 *
 * @copyright     Copyright (c) Cake Software Foundation, Inc. (https://cakefoundation.org)
 * @link          https://cakephp.org CakePHP(tm) Project
 * @since         1.0.0
 * @license       https://opensource.org/licenses/mit-license.php MIT License
 */
namespace Authentication\Middleware;

use Authentication\AuthenticationServiceInterface;
use Authentication\AuthenticationServiceProviderInterface;
use Authentication\Authenticator\StatelessInterface;
use Authentication\Authenticator\UnauthenticatedException;
use Authentication\Authenticator\UnauthorizedException;
use Cake\Core\InstanceConfigTrait;
use InvalidArgumentException;
use Psr\Http\Message\ResponseInterface;
use Psr\Http\Message\ServerRequestInterface;
use Psr\Http\Server\MiddlewareInterface;
use Psr\Http\Server\RequestHandlerInterface;
use RuntimeException;
use Zend\Diactoros\Response;
use Zend\Diactoros\Response\RedirectResponse;
use Zend\Diactoros\Stream;

/**
 * Authentication Middleware
 */
class AuthenticationMiddleware implements MiddlewareInterface
{
    use InstanceConfigTrait;

    /**
     * Configuration options
     *
     * - `identityAttribute` - The request attribute to store the identity in.
     * - `name` the application hook method to call. Will be prefixed with `authentication`
     * - `unauthenticatedRedirect` - The URL to redirect unauthenticated errors to. See
     *    AuthenticationComponent::allowUnauthenticated()
     * - `queryParam` - Set to true to have unauthenticated redirects contain a `redirect` query string
     *   parameter with the previously blocked URL.
     */
    protected $_defaultConfig = [
        'identityAttribute' => 'identity',
        'name' => null,
        'unauthenticatedRedirect' => null,
        'queryParam' => null,
    ];

    /**
     * Authentication service or application instance.
     *
     * @var \Authentication\AuthenticationServiceInterface|\Authentication\AuthenticationServiceProviderInterface
     */
    protected $subject;

    /**
     * Constructor
     *
     * @param \Authentication\AuthenticationServiceInterface|\Authentication\AuthenticationServiceProviderInterface $subject Authentication service or application instance.
     * @param array|string $config Array of configuration settings or string with authentication service provider name.
     * @throws \InvalidArgumentException When invalid subject has been passed.
     */
    public function __construct($subject, $config = null)
    {
        if (is_string($config)) {
            $config = ['name' => $config];
        }
        $this->setConfig($config);

        if (!($subject instanceof AuthenticationServiceInterface) &&
            !($subject instanceof AuthenticationServiceProviderInterface)
            ) {
            $expected = implode('` or `', [
                AuthenticationServiceInterface::class,
                AuthenticationServiceProviderInterface::class,
            ]);
            $type = is_object($subject) ? get_class($subject) : gettype($subject);
            $message = sprintf('Subject must be an instance of `%s`, `%s` given.', $expected, $type);

            throw new InvalidArgumentException($message);
        }

        $this->subject = $subject;
    }

    /**
     * Callable implementation for the middleware stack.
     *
     * @param \Psr\Http\Message\ServerRequestInterface $request The request.
     * @param \Psr\Http\Server\RequestHandlerInterface $handler The request handler.
     * @return \Psr\Http\Message\ResponseInterface A response.
     */
    public function process(ServerRequestInterface $request, RequestHandlerInterface $handler): ResponseInterface
    {
        $service = $this->getAuthenticationService($request);

        try {
            $result = $service->authenticate($request);
        } catch (UnauthorizedException $e) {
            $body = new Stream('php://memory', 'rw');
            $body->write($e->getBody());
            $response = new Response();
            $response = $response->withStatus($e->getCode())
                ->withBody($body);
            foreach ($e->getHeaders() as $header => $value) {
                $response = $response->withHeader($header, $value);
            }

            return $response;
        }

        $request = $request->withAttribute($this->getConfig('identityAttribute'), $service->getIdentity());
        $request = $request->withAttribute('authentication', $service);
        $request = $request->withAttribute('authenticationResult', $result);

        try {
            $response = $handler->handle($request);
            $authenticator = $service->getAuthenticationProvider();

            if ($authenticator !== null && !$authenticator instanceof StatelessInterface) {
                $return = $service->persistIdentity($request, $response, $result->getData());
                $response = $return['response'];
            }
        } catch (UnauthenticatedException $e) {
            $target = $this->getConfig('unauthenticatedRedirect');
            if ($target) {
                $url = $this->getRedirectUrl($target, $request);

                return new RedirectResponse($url);
            }
            throw $e;
        }

        return $response;
    }

    /**
     * Returns redirect URL.
     *
     * @param string $target Redirect target.
     * @param \Psr\Http\Message\ServerRequestInterface $request Request instance.
     * @return string
     */
    protected function getRedirectUrl(string $target, ServerRequestInterface $request): string
    {
        $param = $this->getConfig('queryParam');
        if ($param === null) {
            return $target;
        }

        $uri = $request->getUri();
        if (property_exists($uri, 'base')) {
            $uri = $uri->withPath($uri->base . $uri->getPath());
        }
<<<<<<< HEAD
        $query = urlencode($param) . '=' . urlencode((string)$uri);
=======
        $redirect = $uri->getPath();
        if ($uri->getQuery()) {
            $redirect .= '?' . $uri->getQuery();
        }
        $query = urlencode($param) . '=' . urlencode($redirect);
>>>>>>> 72c26cf4

        $url = parse_url($target);
        if (isset($url['query']) && strlen($url['query'])) {
            $url['query'] .= '&' . $query;
        } else {
            $url['query'] = $query;
        }
        $fragment = isset($url['fragment']) ? '#' . $url['fragment'] : '';

        return $url['path'] . '?' . $url['query'] . $fragment;
    }

    /**
     * Returns AuthenticationServiceInterface instance.
     *
     * @param \Psr\Http\Message\ServerRequestInterface $request Server request.
     * @return \Authentication\AuthenticationServiceInterface
     * @throws \RuntimeException When authentication method has not been defined.
     */
    protected function getAuthenticationService(ServerRequestInterface $request): AuthenticationServiceInterface
    {
        $subject = $this->subject;

        if ($subject instanceof AuthenticationServiceProviderInterface) {
            $subject = $this->subject->getAuthenticationService($request);
        }

        if (!$subject instanceof AuthenticationServiceInterface) {
            $type = is_object($subject) ? get_class($subject) : gettype($subject);
            $message = sprintf(
                'Service provided by a subject must be an instance of `%s`, `%s` given.',
                AuthenticationServiceInterface::class,
                $type
            );

            throw new RuntimeException($message);
        }

        return $subject;
    }
}<|MERGE_RESOLUTION|>--- conflicted
+++ resolved
@@ -162,15 +162,11 @@
         if (property_exists($uri, 'base')) {
             $uri = $uri->withPath($uri->base . $uri->getPath());
         }
-<<<<<<< HEAD
-        $query = urlencode($param) . '=' . urlencode((string)$uri);
-=======
         $redirect = $uri->getPath();
         if ($uri->getQuery()) {
             $redirect .= '?' . $uri->getQuery();
         }
         $query = urlencode($param) . '=' . urlencode($redirect);
->>>>>>> 72c26cf4
 
         $url = parse_url($target);
         if (isset($url['query']) && strlen($url['query'])) {
