--- conflicted
+++ resolved
@@ -149,15 +149,11 @@
             return $target;
         }
 
-<<<<<<< HEAD
-        $query = urlencode($param) . '=' . urlencode((string)$request->getUri());
-=======
         $uri = $request->getUri();
         if (property_exists($uri, 'base')) {
             $uri = $uri->withPath($uri->base . $uri->getPath());
         }
-        $query = urlencode($param) . '=' . urlencode($uri);
->>>>>>> 524dc703
+        $query = urlencode($param) . '=' . urlencode((string)$uri);
 
         if (strpos($target, '?') !== false) {
             $query = '&' . $query;
