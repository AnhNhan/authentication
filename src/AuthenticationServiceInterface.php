<?php
declare(strict_types=1);

/**
 * CakePHP(tm) : Rapid Development Framework (https://cakephp.org)
 * Copyright (c) Cake Software Foundation, Inc. (https://cakefoundation.org)
 *
 * Licensed under The MIT License
 * For full copyright and license information, please see the LICENSE.txt
 * Redistributions of files must retain the above copyright notice.
 *
 * @copyright     Copyright (c) Cake Software Foundation, Inc. (https://cakefoundation.org)
 * @link          https://cakephp.org CakePHP(tm) Project
 * @since         1.0.0
 * @license       https://opensource.org/licenses/mit-license.php MIT License
 */
namespace Authentication;

use Authentication\Authenticator\AuthenticatorInterface;
use Authentication\Authenticator\PersistenceInterface;
use Authentication\Authenticator\ResultInterface;
use Authentication\Identifier\IdentifierInterface;
use Psr\Http\Message\ServerRequestInterface;

interface AuthenticationServiceInterface extends PersistenceInterface
{
    /**
     * Loads an authenticator.
     *
     * @param string $name Name or class name.
     * @param array $config Authenticator configuration.
     * @return \Authentication\Authenticator\AuthenticatorInterface
     */
    public function loadAuthenticator(string $name, array $config = []): AuthenticatorInterface;

    /**
     * Loads an identifier.
     *
     * @param string $name Name or class name.
     * @param array $config Identifier configuration.
     * @return \Authentication\Identifier\IdentifierInterface
     */
    public function loadIdentifier(string $name, array $config = []): IdentifierInterface;

    /**
     * Authenticate the request against the configured authentication adapters.
     *
     * @param \Psr\Http\Message\ServerRequestInterface $request The request.
     * @return \Authentication\Authenticator\ResultInterface The result object. If none of the adapters was a success
     *  the last failed result is returned.
     */
    public function authenticate(ServerRequestInterface $request): ResultInterface;

    /**
     * Gets an identity object or null if identity has not been resolved.
     *
     * @return null|\Authentication\IdentityInterface
     */
    public function getIdentity(): ?IdentityInterface;

    /**
     * Gets the successful authenticator instance if one was successful after calling authenticate
     *
     * @return \Authentication\Authenticator\AuthenticatorInterface|null
     */
    public function getAuthenticationProvider(): ?AuthenticatorInterface;

    /**
     * Gets the result of the last authenticate() call.
     *
     * @return \Authentication\Authenticator\ResultInterface|null Authentication result interface
     */
<<<<<<< HEAD
    public function getResult(): ?ResultInterface;
=======
    public function getResult();

    /**
     * Return the name of the identity attribute.
     *
     * @return string
     */
    public function getIdentityAttribute();

    /**
     * Return the URL to redirect unauthenticated users to.
     *
     * @param \Psr\Http\Message\ServerRequestInterface $request The request
     * @return string|null
     */
    public function getUnauthenticatedRedirectUrl(ServerRequestInterface $request);

    /**
     * Return the URL that an authenticated user came from or null.
     *
     * @param \Psr\Http\Message\ServerRequestInterface $request The request
     * @return string|null
     */
    public function getLoginRedirect(ServerRequestInterface $request);
>>>>>>> eac7a8e4
}<|MERGE_RESOLUTION|>--- conflicted
+++ resolved
@@ -70,10 +70,7 @@
      *
      * @return \Authentication\Authenticator\ResultInterface|null Authentication result interface
      */
-<<<<<<< HEAD
     public function getResult(): ?ResultInterface;
-=======
-    public function getResult();
 
     /**
      * Return the name of the identity attribute.
@@ -97,5 +94,4 @@
      * @return string|null
      */
     public function getLoginRedirect(ServerRequestInterface $request);
->>>>>>> eac7a8e4
 }