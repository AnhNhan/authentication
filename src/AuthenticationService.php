--- conflicted
+++ resolved
@@ -180,15 +180,7 @@
             if ($result->isValid()) {
                 $this->_successfulAuthenticator = $authenticator;
 
-<<<<<<< HEAD
-                return [
-                    'result' => $result,
-                    'request' => $request,
-                    'response' => $response,
-                ];
-=======
                 return $this->_result = $result;
->>>>>>> 6e7921c2
             }
 
             if ($authenticator instanceof StatelessInterface) {
@@ -204,15 +196,7 @@
 
         $this->_successfulAuthenticator = null;
 
-<<<<<<< HEAD
-        return [
-            'result' => $result,
-            'request' => $request,
-            'response' => $response,
-        ];
-=======
         return $this->_result = $result;
->>>>>>> 6e7921c2
     }
 
     /**
