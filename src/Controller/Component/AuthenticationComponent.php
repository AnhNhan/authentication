--- conflicted
+++ resolved
@@ -47,11 +47,8 @@
      */
     protected $_defaultConfig = [
         'logoutRedirect' => false,
-<<<<<<< HEAD
+        'requireIdentity' => true,
         'identityAttribute' => 'identity'
-=======
-        'requireIdentity' => true,
->>>>>>> 31d43391
     ];
 
     /**
@@ -132,7 +129,7 @@
             return;
         }
 
-        $identity = $request->getAttribute('identity');
+        $identity = $request->getAttribute($this->getConfig('identityAttribute'));
         if (!$identity) {
             throw new UnauthorizedException([]);
         }
