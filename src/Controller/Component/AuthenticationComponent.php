<?php
declare(strict_types=1);

/**
 * CakePHP(tm) : Rapid Development Framework (https://cakephp.org)
 * Copyright (c) Cake Software Foundation, Inc. (https://cakefoundation.org)
 *
 * Licensed under The MIT License
 * For full copyright and license information, please see the LICENSE.txt
 * Redistributions of files must retain the above copyright notice.
 *
 * @copyright     Copyright (c) Cake Software Foundation, Inc. (https://cakefoundation.org)
 * @link          https://cakephp.org CakePHP(tm) Project
 * @since         1.0.0
 * @license       https://opensource.org/licenses/mit-license.php MIT License
 */
namespace Authentication\Controller\Component;

use ArrayAccess;
use Authentication\AuthenticationServiceInterface;
use Authentication\Authenticator\PersistenceInterface;
use Authentication\Authenticator\ResultInterface;
use Authentication\Authenticator\StatelessInterface;
use Authentication\Authenticator\UnauthenticatedException;
use Authentication\IdentityInterface;
use Cake\Controller\Component;
use Cake\Event\EventDispatcherInterface;
use Cake\Event\EventDispatcherTrait;
use Cake\Routing\Router;
use Cake\Utility\Hash;
use Exception;
use RuntimeException;

/**
 * Controller Component for interacting with Authentication.
 *
 */
class AuthenticationComponent extends Component implements EventDispatcherInterface
{
    use EventDispatcherTrait;

    /**
     * Configuration options
     *
     * - `logoutRedirect` - The route/URL to direct users to after logout()
     * - `requireIdentity` - By default AuthenticationComponent will require an
     *   identity to be present whenever it is active. You can set the option to
     *   false to disable that behavior. See allowUnauthenticated() as well.
     *
     * @var array
     */
    protected $_defaultConfig = [
        'logoutRedirect' => false,
        'requireIdentity' => true,
        'identityAttribute' => 'identity',
        'identityCheckEvent' => 'Controller.startup',
    ];

    /**
     * List of actions that don't require authentication.
     *
     * @var string[]
     */
    protected $unauthenticatedActions = [];

    /**
     * Authentication service instance.
     *
     * @var \Authentication\AuthenticationServiceInterface|null
     */
    protected $_authentication;

    /**
     * Initialize component.
     *
     * @param array $config The config data.
     * @return void
     */
    public function initialize(array $config): void
    {
        $controller = $this->getController();
        $this->setEventManager($controller->getEventManager());
    }

    /**
     * Triggers the Authentication.afterIdentify event for non stateless adapters that are not persistent either
     *
     * @return void
     */
    public function beforeFilter(): void
    {
        $authentication = $this->getAuthenticationService();
        $provider = $authentication->getAuthenticationProvider();

        if (
            $provider !== null &&
            !$provider instanceof PersistenceInterface &&
            !$provider instanceof StatelessInterface
        ) {
            $this->dispatchEvent('Authentication.afterIdentify', [
                'provider' => $provider,
                'identity' => $this->getIdentity(),
                'service' => $authentication,
            ], $this->getController());
        }

        if ($this->getConfig('identityCheckEvent') === 'Controller.initialize') {
            $this->doIdentityCheck();
        }
    }

    /**
     * Start up event handler
     *
     * @return void
     * @throws \Exception when request is missing or has an invalid AuthenticationService
     * @throws \Authentication\Authenticator\UnauthenticatedException when requireIdentity is true and request is missing an identity
     */
    public function startup(): void
    {
        if ($this->getConfig('identityCheckEvent') === 'Controller.startup') {
            $this->doIdentityCheck();
        }
    }

    /**
     * Returns authentication service.
     *
     * @return \Authentication\AuthenticationServiceInterface
     * @throws \Exception
     */
    public function getAuthenticationService(): AuthenticationServiceInterface
    {
        if ($this->_authentication !== null) {
            return $this->_authentication;
        }

        $controller = $this->getController();
        $service = $controller->getRequest()->getAttribute('authentication');
        if ($service === null) {
            throw new Exception('The request object does not contain the required `authentication` attribute');
        }

        if (!($service instanceof AuthenticationServiceInterface)) {
            throw new Exception('Authentication service does not implement ' . AuthenticationServiceInterface::class);
        }

        $this->_authentication = $service;

        return $service;
    }

    /**
     * Check if the identity presence is required.
     *
     * Also checks if the current action is accessible without authentication.
     *
     * @return void
     * @throws \Exception when request is missing or has an invalid AuthenticationService
     * @throws \Authentication\Authenticator\UnauthenticatedException when requireIdentity is true and request is missing an identity
     */
    protected function doIdentityCheck(): void
    {
        if (!$this->getConfig('requireIdentity')) {
            return;
        }

        $request = $this->getController()->getRequest();
        $action = $request->getParam('action');
        if (in_array($action, $this->unauthenticatedActions, true)) {
            return;
        }

        $identity = $request->getAttribute($this->getConfig('identityAttribute'));
        if (!$identity) {
            throw new UnauthenticatedException(
                'No identity found. You can skip this check by configuring  `requireIdentity` to be `false`.'
            );
        }
    }

    /**
     * Set the list of actions that don't require an authentication identity to be present.
     *
     * Actions not in this list will require an identity to be present. Any
     * valid identity will pass this constraint.
     *
     * @param string[] $actions The action list.
     * @return $this
     */
    public function allowUnauthenticated(array $actions)
    {
        $this->unauthenticatedActions = $actions;

        return $this;
    }

    /**
     * Add to the list of actions that don't require an authentication identity to be present.
     *
     * @param string[] $actions The action or actions to append.
     * @return $this
     */
    public function addUnauthenticatedActions(array $actions)
    {
        $this->unauthenticatedActions = array_merge($this->unauthenticatedActions, $actions);
        $this->unauthenticatedActions = array_values(array_unique($this->unauthenticatedActions));

        return $this;
    }

    /**
     * Get the current list of actions that don't require authentication.
     *
     * @return string[]
     */
    public function getUnauthenticatedActions(): array
    {
        return $this->unauthenticatedActions;
    }

    /**
     * Gets the result of the last authenticate() call.
     *
     * @return \Authentication\Authenticator\ResultInterface|null Authentication result interface
     */
    public function getResult(): ?ResultInterface
    {
        return $this->getAuthenticationService()->getResult();
    }

    /**
     * Returns the identity used in the authentication attempt.
     *
     * @return \Authentication\IdentityInterface|null
     */
    public function getIdentity(): ?IdentityInterface
    {
        $controller = $this->getController();
        $identity = $controller->getRequest()->getAttribute($this->getConfig('identityAttribute'));

        return $identity;
    }

    /**
     * Returns the identity used in the authentication attempt.
     *
     * @param string $path Path to return from the data.
     * @return mixed
     * @throws \RuntimeException If the identity has not been found.
     */
    public function getIdentityData(string $path)
    {
        $identity = $this->getIdentity();

        if ($identity === null) {
            throw new RuntimeException('The identity has not been found.');
        }

        return Hash::get($identity, $path);
    }

    /**
     * Replace the current identity
     *
     * Clear and replace identity data in all authenticators
     * that are loaded and support persistence. The identity
     * is cleared and then set to ensure that privilege escalation
     * and de-escalation include side effects like session rotation.
     *
     * @param \ArrayAccess $identity Identity data to persist.
     * @return $this
     */
    public function setIdentity(ArrayAccess $identity)
    {
        $controller = $this->getController();
        $service = $this->getAuthenticationService();

<<<<<<< HEAD
        /** @psalm-var array{request: \Cake\Http\ServerRequest, response: \Cake\Http\Response} $result */
        $result = $this->getAuthenticationService()->persistIdentity(
=======
        $service->clearIdentity($controller->getRequest(), $controller->getResponse());

        /** @psalm-var array{request: \Cake\Http\ServerRequest, response: \Cake\Http\Response} $result */
        $result = $service->persistIdentity(
>>>>>>> bc4a0692
            $controller->getRequest(),
            $controller->getResponse(),
            $identity
        );

        $controller->setRequest($result['request']);
        $controller->setResponse($result['response']);

        return $this;
    }

    /**
     * Log a user out.
     *
     * Triggers the `Authentication.logout` event.
     *
     * @return string|null Returns null or `logoutRedirect`.
     */
    public function logout(): ?string
    {
        $controller = $this->getController();
        /** @psalm-var array{request: \Cake\Http\ServerRequest, response: \Cake\Http\Response} $result */
        $result = $this->getAuthenticationService()->clearIdentity(
            $controller->getRequest(),
            $controller->getResponse()
        );

        $controller->setRequest($result['request']);
        $controller->setResponse($result['response']);

        $this->dispatchEvent('Authentication.logout', [], $controller);

        $logoutRedirect = $this->getConfig('logoutRedirect');
        if ($logoutRedirect === false) {
            return null;
        }

        return Router::normalize($logoutRedirect);
    }

    /**
     * Get the URL visited before an unauthenticated redirect.
     *
     * Reads from the current request's query string if available.
     *
     * Leverages the `unauthenticatedRedirect` and `queryParam` options in
     * the AuthenticationService.
     *
     * @return string|null
     */
    public function getLoginRedirect(): ?string
    {
        $controller = $this->getController();

        return $this->getAuthenticationService()->getLoginRedirect($controller->getRequest());
    }

    /**
     * Get the Controller callbacks this Component is interested in.
     *
     * @return array
     */
    public function implementedEvents(): array
    {
        return [
            'Controller.initialize' => 'beforeFilter',
            'Controller.startup' => 'startup',
        ];
    }
}<|MERGE_RESOLUTION|>--- conflicted
+++ resolved
@@ -276,15 +276,10 @@
         $controller = $this->getController();
         $service = $this->getAuthenticationService();
 
-<<<<<<< HEAD
-        /** @psalm-var array{request: \Cake\Http\ServerRequest, response: \Cake\Http\Response} $result */
-        $result = $this->getAuthenticationService()->persistIdentity(
-=======
         $service->clearIdentity($controller->getRequest(), $controller->getResponse());
 
         /** @psalm-var array{request: \Cake\Http\ServerRequest, response: \Cake\Http\Response} $result */
         $result = $service->persistIdentity(
->>>>>>> bc4a0692
             $controller->getRequest(),
             $controller->getResponse(),
             $identity
