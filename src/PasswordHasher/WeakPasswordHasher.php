<?php
/**
 * CakePHP(tm) : Rapid Development Framework (http://cakephp.org)
 * Copyright (c) Cake Software Foundation, Inc. (http://cakefoundation.org)
 *
 * Licensed under The MIT License
 * For full copyright and license information, please see the LICENSE.txt
 * Redistributions of files must retain the above copyright notice.
 *
 * @copyright     Copyright (c) Cake Software Foundation, Inc. (http://cakefoundation.org)
 * @link          http://cakephp.org CakePHP(tm) Project
 * @since         3.0.0
 * @license       http://www.opensource.org/licenses/mit-license.php MIT License
 */
namespace Authentication\PasswordHasher;

use Cake\Core\Configure;
use Cake\Error\Debugger;
use Cake\Utility\Security;

/**
 * Password hashing class that use weak hashing algorithms. This class is
 * intended only to be used with legacy databases where passwords have
 * not been migrated to a stronger algorithm yet.
 */
class WeakPasswordHasher extends AbstractPasswordHasher
{

    /**
     * Default config for this object.
     *
     * @var array
     */
    protected $_defaultConfig = [
        'hashType' => null
    ];

    /**
     * {@inheritDoc}
     */
    public function __construct(array $config = [])
    {
        parent::__construct($config);
        if (Configure::read('debug')) {
            Debugger::checkSecurityKeys();
        }
<<<<<<< HEAD

        parent::__construct($config);
=======
>>>>>>> b07b1f89
    }

    /**
     * Generates password hash.
     *
     * @param string $password Plain text password to hash.
     * @return string Password hash
     */
    public function hash($password)
    {
        return Security::hash($password, $this->_config['hashType'], true);
    }

    /**
     * Check hash. Generate hash for user provided password and check against existing hash.
     *
     * @param string $password Plain text password to hash.
     * @param string $hashedPassword Existing hashed password.
     * @return bool True if hashes match else false.
     */
    public function check($password, $hashedPassword)
    {
        return $hashedPassword === $this->hash($password);
    }
}<|MERGE_RESOLUTION|>--- conflicted
+++ resolved
@@ -44,11 +44,6 @@
         if (Configure::read('debug')) {
             Debugger::checkSecurityKeys();
         }
-<<<<<<< HEAD
-
-        parent::__construct($config);
-=======
->>>>>>> b07b1f89
     }
 
     /**
