<?php
/**
 * CakePHP(tm) : Rapid Development Framework (http://cakephp.org)
 * Copyright (c) Cake Software Foundation, Inc. (http://cakefoundation.org)
 *
 * Licensed under The MIT License
 * For full copyright and license information, please see the LICENSE.txt
 * Redistributions of files must retain the above copyright notice.
 *
 * @copyright     Copyright (c) Cake Software Foundation, Inc. (http://cakefoundation.org)
 * @link          http://cakephp.org CakePHP(tm) Project
 * @license       http://www.opensource.org/licenses/mit-license.php MIT License
 */

// @codingStandardsIgnoreFile

use Cake\Core\Configure;
use Cake\Core\Plugin;
use Cake\Datasource\ConnectionManager;
use Cake\Routing\Router;

$findRoot = function ($root) {
    do {
        $lastRoot = $root;
        $root = dirname($root);
        if (is_dir($root . '/vendor/cakephp/cakephp')) {
            return $root;
        }
    } while ($root !== $lastRoot);
    throw new Exception('Cannot find the root of the application, unable to run tests');
};
$root = $findRoot(__FILE__);
unset($findRoot);
chdir($root);

require_once 'vendor/cakephp/cakephp/src/basics.php';
require_once 'vendor/autoload.php';

define('ROOT', $root . DS . 'tests' . DS . 'test_app' . DS);
define('APP', ROOT . 'App' . DS);
define('TMP', sys_get_temp_dir() . DS);
define('CONFIG', ROOT . DS . 'config'. DS);

Configure::write('debug', true);
Configure::write('App', [
    'namespace' => 'TestApp',
    'paths' => [
        'plugins' => [ROOT . 'Plugin' . DS],
        'templates' => [ROOT . 'App' . DS . 'Template' . DS]
    ]
]);

if (!getenv('db_dsn')) {
    putenv('db_dsn=sqlite:///:memory:');
}
ConnectionManager::setConfig('test', ['url' => getenv('db_dsn')]);
Router::reload();

<<<<<<< HEAD
Plugin::load('Auth', [
    'path' => dirname(dirname(__FILE__)) . DS,
]);

$_SERVER['PHP_SELF'] = '/';
=======
Plugin::getCollection()->add(new \Authentication\Plugin());
>>>>>>> b0866434
<|MERGE_RESOLUTION|>--- conflicted
+++ resolved
@@ -56,12 +56,10 @@
 ConnectionManager::setConfig('test', ['url' => getenv('db_dsn')]);
 Router::reload();
 
-<<<<<<< HEAD
 Plugin::load('Auth', [
     'path' => dirname(dirname(__FILE__)) . DS,
 ]);
 
-$_SERVER['PHP_SELF'] = '/';
-=======
 Plugin::getCollection()->add(new \Authentication\Plugin());
->>>>>>> b0866434
+
+$_SERVER['PHP_SELF'] = '/';