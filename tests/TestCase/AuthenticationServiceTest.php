<?php
declare(strict_types=1);

/**
 * CakePHP(tm) : Rapid Development Framework (https://cakephp.org)
 * Copyright (c) Cake Software Foundation, Inc. (https://cakefoundation.org)
 *
 * Licensed under The MIT License
 * For full copyright and license information, please see the LICENSE.txt
 * Redistributions of files must retain the above copyright notice.
 *
 * @copyright Copyright (c) Cake Software Foundation, Inc. (https://cakefoundation.org)
 * @link https://cakephp.org CakePHP(tm) Project
 * @since 1.0.0
 * @license https://opensource.org/licenses/mit-license.php MIT License
 */
namespace Authentication\Test\TestCase;

use ArrayObject;
use Authentication\AuthenticationService;
use Authentication\Authenticator\AuthenticatorInterface;
use Authentication\Authenticator\FormAuthenticator;
use Authentication\Authenticator\Result;
use Authentication\Authenticator\UnauthorizedException;
use Authentication\Identifier\IdentifierCollection;
use Authentication\Identifier\PasswordIdentifier;
use Authentication\Identity;
use Authentication\IdentityInterface;
use Authentication\Test\TestCase\AuthenticationTestCase as TestCase;
use Cake\Http\Response;
use Cake\Http\ServerRequest;
use Cake\Http\ServerRequestFactory;
use Psr\Http\Message\RequestInterface;
use Psr\Http\Message\ResponseInterface;
use Psr\Http\Message\ServerRequestInterface;
use TestApp\Authentication\Authenticator\InvalidAuthenticator;

class AuthenticationServiceTest extends TestCase
{
    /**
     * Fixtures
     *
     * @var array
     */
    public $fixtures = [
        'core.AuthUsers',
        'core.Users',
    ];

    /**
     * testAuthenticate
     *
     * @return void
     */
    public function testAuthenticate()
    {
        $request = ServerRequestFactory::fromGlobals(
            ['REQUEST_URI' => '/testpath'],
            [],
            ['username' => 'mariano', 'password' => 'password']
        );
        $response = new Response();

        $service = new AuthenticationService([
            'identifiers' => [
                'Authentication.Password',
            ],
            'authenticators' => [
<<<<<<< HEAD
                'Authentication.Session',
                'Authentication.Form',
            ],
=======
                'Authentication.Form',
            ]
>>>>>>> eac7a8e4
        ]);

        $result = $service->authenticate($request);
        $this->assertInstanceOf(Result::class, $result);
        $this->assertTrue($result->isValid());

        $result = $service->getAuthenticationProvider();
        $this->assertInstanceOf(FormAuthenticator::class, $result);
<<<<<<< HEAD
=======

        $this->assertNull(
            $request->getAttribute('session')->read('Auth'),
            'Session is populated after authenticate by middleware'
        );
>>>>>>> eac7a8e4
    }

    /**
     * test authenticate() with a challenger authenticator
     *
     * @return void
     */
    public function testAuthenticateWithChallenge()
    {
        $request = ServerRequestFactory::fromGlobals([
            'SERVER_NAME' => 'example.com',
            'REQUEST_URI' => '/testpath',
            'PHP_AUTH_USER' => 'mariano',
            'PHP_AUTH_PW' => 'WRONG',
        ]);

        $service = new AuthenticationService([
            'identifiers' => [
                'Authentication.Password',
            ],
            'authenticators' => [
                'Authentication.HttpBasic',
            ],
        ]);

        try {
            $service->authenticate($request);
            $this->fail('Challenge exception should have been raised');
        } catch (UnauthorizedException $e) {
            $expected = [
                'WWW-Authenticate' => 'Basic realm="example.com"',
            ];
            $this->assertEquals($expected, $e->getHeaders());
        }
    }

    /**
     * testLoadAuthenticatorException
     */
    public function testLoadAuthenticatorException()
    {
        $this->expectException('RuntimeException');
        $service = new AuthenticationService();
        $service->loadAuthenticator('does-not-exist');
    }

    /**
     * testLoadInvalidAuthenticatorObject
     */
    public function testLoadInvalidAuthenticatorObject()
    {
        $this->expectException('RuntimeException');
        $this->expectExceptionMessage('Authenticator class `TestApp\Authentication\Authenticator\InvalidAuthenticator` must implement `Authentication\Authenticator\AuthenticatorInterface`');
        $service = new AuthenticationService();
        $service->loadAuthenticator(InvalidAuthenticator::class);
    }

    /**
     * testLoadIdentifier
     *
     * @return void
     */
    public function testLoadIdentifier()
    {
        $service = new AuthenticationService();
        $result = $service->loadIdentifier('Authentication.Password');
        $this->assertInstanceOf(PasswordIdentifier::class, $result);
    }

    /**
     * testIdentifiers
     *
     * @return void
     */
    public function testIdentifiers()
    {
        $service = new AuthenticationService();
        $result = $service->identifiers();
        $this->assertInstanceOf(IdentifierCollection::class, $result);
    }

    /**
     * testClearIdentity
     *
     * @return void
     */
    public function testClearIdentity()
    {
        $service = new AuthenticationService([
            'identifiers' => [
                'Authentication.Password',
            ],
            'authenticators' => [
                'Authentication.Form',
            ],
        ]);

        $request = ServerRequestFactory::fromGlobals(
            ['REQUEST_URI' => '/']
        );
        $response = new Response();

        $request = $request->withAttribute('identity', ['username' => 'florian']);
        $this->assertNotEmpty($request->getAttribute('identity'));
        $result = $service->clearIdentity($request, $response);
        $this->assertIsArray($result);
        $this->assertInstanceOf(ServerRequestInterface::class, $result['request']);
        $this->assertInstanceOf(ResponseInterface::class, $result['response']);
        $this->assertNull($result['request']->getAttribute('identity'));
    }

    /**
     * testClearIdentity, with custom identity attribute
     *
     * @return void
     */
    public function testClearIdentityWithCustomIdentityAttribute()
    {
        $service = new AuthenticationService([
            'identifiers' => [
                'Authentication.Password',
            ],
            'authenticators' => [
                'Authentication.Form',
            ],
            'identityAttribute' => 'customIdentity',
        ]);

        $request = ServerRequestFactory::fromGlobals(
            ['REQUEST_URI' => '/']
        );
        $response = new Response();

        $request = $request->withAttribute('customIdentity', ['username' => 'florian']);
        $this->assertNotEmpty($request->getAttribute('customIdentity'));
        $result = $service->clearIdentity($request, $response);
        $this->assertIsArray($result);
        $this->assertInstanceOf(ServerRequestInterface::class, $result['request']);
        $this->assertInstanceOf(ResponseInterface::class, $result['response']);
        $this->assertNull($result['request']->getAttribute('customIdentity'));
    }

    /**
     * testClearIdentity, with custom identity attribute
     *
     * @return void
     */
    public function testClearIdentityWithCustomIdentityAttributeShouldPreserveDefault()
    {
        $service = new AuthenticationService([
            'identifiers' => [
                'Authentication.Password',
            ],
            'authenticators' => [
                'Authentication.Form',
            ],
            'identityAttribute' => 'customIdentity',
        ]);

        $request = ServerRequestFactory::fromGlobals(
            ['REQUEST_URI' => '/']
        );
        $response = new Response();

        $request = $request->withAttribute('identity', ['username' => 'johndoe']);
        $this->assertNotEmpty($request->getAttribute('identity'));
        $request = $request->withAttribute('customIdentity', ['username' => 'florian']);
        $this->assertNotEmpty($request->getAttribute('customIdentity'));
        $result = $service->clearIdentity($request, $response);
        $this->assertIsArray($result);
        $this->assertInstanceOf(ServerRequestInterface::class, $result['request']);
        $this->assertInstanceOf(ResponseInterface::class, $result['response']);
        $this->assertNull($result['request']->getAttribute('customIdentity'));

        $data = ['username' => 'johndoe'];
        $this->assertEquals($data, $result['request']->getAttribute('identity'));
    }

    /**
     * testPersistIdentity
     *
     * @return void
     */
    public function testPersistIdentity()
    {
        $service = new AuthenticationService([
            'identifiers' => [
                'Authentication.Password',
            ],
            'authenticators' => [
                'Authentication.Session',
                'Authentication.Form',
            ],
        ]);

        $request = ServerRequestFactory::fromGlobals(
            ['REQUEST_URI' => '/']
        );

        $response = new Response();

        $this->assertEmpty($request->getAttribute('identity'));

        $data = new ArrayObject(['username' => 'florian']);
        $result = $service->persistIdentity($request, $response, $data);

        $this->assertIsArray($result);
        $this->assertArrayHasKey('request', $result);
        $this->assertArrayHasKey('response', $result);
        $this->assertInstanceOf(RequestInterface::class, $result['request']);
        $this->assertInstanceOf(ResponseInterface::class, $result['response']);

        $this->assertEquals(
            'florian',
            $result['request']->getAttribute('session')->read('Auth.username')
        );

        $identity = $result['request']->getAttribute('identity');
        $this->assertInstanceOf(IdentityInterface::class, $identity);
        $this->assertEquals($data, $identity->getOriginalData());
    }

    /**
     * testPersistIdentity, with custom identity attribute
     *
     * @return void
     */
    public function testPersistIdentityWithCustomIdentityAttribute()
    {
        $service = new AuthenticationService([
            'identifiers' => [
                'Authentication.Password',
            ],
            'authenticators' => [
                'Authentication.Session',
                'Authentication.Form',
            ],
            'identityAttribute' => 'customIdentity',
        ]);

        $request = ServerRequestFactory::fromGlobals(
            ['REQUEST_URI' => '/']
        );

        $response = new Response();

        $this->assertEmpty($request->getAttribute('identity'));
        $this->assertEmpty($request->getAttribute('customIdentity'));

        $data = new ArrayObject(['username' => 'florian']);
        $result = $service->persistIdentity($request, $response, $data);

        $this->assertIsArray($result);
        $this->assertArrayHasKey('request', $result);
        $this->assertArrayHasKey('response', $result);
        $this->assertInstanceOf(RequestInterface::class, $result['request']);
        $this->assertInstanceOf(ResponseInterface::class, $result['response']);

        $this->assertEquals(
            'florian',
            $result['request']->getAttribute('session')->read('Auth.username')
        );

        $identity = $result['request']->getAttribute('customIdentity');
        $this->assertInstanceOf(IdentityInterface::class, $identity);
        $this->assertEquals($data, $identity->getOriginalData());
        $this->assertEmpty($result['request']->getAttribute('identity'));
    }

    /**
     * testPersistIdentity, with custom identity attribute
     *
     * @return void
     */
    public function testPersistIdentityWithCustomIdentityAttributeShouldPreserveDefault()
    {
        $service = new AuthenticationService([
            'identifiers' => [
                'Authentication.Password',
            ],
            'authenticators' => [
                'Authentication.Session',
                'Authentication.Form',
            ],
            'identityAttribute' => 'customIdentity',
        ]);

        $request = ServerRequestFactory::fromGlobals(
            ['REQUEST_URI' => '/']
        );

        $response = new Response();
        $request = $request->withAttribute('identity', ['username' => 'johndoe']);
        $this->assertNotEmpty($request->getAttribute('identity'));

        $this->assertEmpty($request->getAttribute('customIdentity'));

        $data = new ArrayObject(['username' => 'florian']);
        $result = $service->persistIdentity($request, $response, $data);

        $this->assertIsArray($result);
        $this->assertArrayHasKey('request', $result);
        $this->assertArrayHasKey('response', $result);
        $this->assertInstanceOf(RequestInterface::class, $result['request']);
        $this->assertInstanceOf(ResponseInterface::class, $result['response']);

        $this->assertEquals(
            'florian',
            $result['request']->getAttribute('session')->read('Auth.username')
        );

        $identity = $result['request']->getAttribute('customIdentity');
        $this->assertInstanceOf(IdentityInterface::class, $identity);
        $this->assertEquals($data, $identity->getOriginalData());

        $data = ['username' => 'johndoe'];
        $this->assertEquals($data, $result['request']->getAttribute('identity'));
    }

    /**
     * testPersistIdentityInterface
     *
     * @return void
     */
    public function testPersistIdentityInterface()
    {
        $request = new ServerRequest();
        $response = new Response();
        $identity = $this->createMock(IdentityInterface::class);

        $service = new AuthenticationService();

        $result = $service->persistIdentity($request, $response, $identity);

        $this->assertSame($identity, $result['request']->getAttribute('identity'));
    }

    /**
     * testPersistIdentityInterface
     *
     * @return void
     */
    public function testPersistIdentityArray()
    {
        $request = new ServerRequest();
        $response = new Response();
        $data = [
            'username' => 'robert',
        ];

        $service = new AuthenticationService();

        $result = $service->persistIdentity($request, $response, $data);
        $this->assertInstanceOf(IdentityInterface::class, $result['request']->getAttribute('identity'));
    }

    /**
     * testGetResult
     *
     * @return void
     */
    public function testGetResult()
    {
        $request = ServerRequestFactory::fromGlobals(
            ['REQUEST_URI' => '/testpath'],
            [],
            ['username' => 'mariano', 'password' => 'password']
        );

        $service = new AuthenticationService([
            'identifiers' => [
                'Authentication.Password',
            ],
            'authenticators' => [
                'Authentication.Session',
                'Authentication.Form',
            ],
        ]);

        $result = $service->getResult();
        $this->assertNull($result);

        $service->authenticate($request);
        $result = $service->getResult();
        $this->assertInstanceOf(Result::class, $result);
    }

    /**
     * testNoAuthenticatorsLoadedException
     *
     * @return void
     */
    public function testNoAuthenticatorsLoadedException()
    {
        $this->expectException('RuntimeException');
        $this->expectExceptionMessage('No authenticators loaded. You need to load at least one authenticator.');
        $request = ServerRequestFactory::fromGlobals(
            ['REQUEST_URI' => '/testpath'],
            [],
            ['username' => 'mariano', 'password' => 'password']
        );

        $service = new AuthenticationService([
            'identifiers' => [
                'Authentication.Password',
            ],
        ]);

        $service->authenticate($request);
    }

    /**
     * testBuildIdentity
     *
     * @return void
     */
    public function testBuildIdentity()
    {
        $service = new AuthenticationService([
            'identifiers' => [
                'Authentication.Password',
            ],
        ]);

        $this->assertInstanceOf(Identity::class, $service->buildIdentity(new ArrayObject([])));
    }

    /**
     * testBuildIdentityRuntimeException
     *
     * @return void
     */
    public function testBuildIdentityRuntimeException()
    {
        $this->expectException('RuntimeException');
        $this->expectExceptionMessage('Object `stdClass` does not implement `Authentication\IdentityInterface`');
        $service = new AuthenticationService([
            'identityClass' => \stdClass::class,
            'identifiers' => [
                'Authentication.Password',
            ],
        ]);

        $service->buildIdentity(new ArrayObject([]));
    }

    /**
     * testCallableIdentityProvider
     *
     * @return void
     */
    public function testCallableIdentityProvider()
    {
        $request = ServerRequestFactory::fromGlobals(
            ['REQUEST_URI' => '/testpath'],
            [],
            ['username' => 'mariano', 'password' => 'password']
        );

        $callable = function () {
            return new Identity(new ArrayObject([
                'id' => 'by-callable',
            ]));
        };

        $service = new AuthenticationService([
            'identityClass' => $callable,
            'identifiers' => [
                'Authentication.Password',
            ],
            'authenticators' => [
                'Authentication.Form',
            ],
        ]);

        // Authenticate an identity
        $service->authenticate($request);
        $this->assertInstanceOf(Identity::class, $service->getIdentity());
        $this->assertEquals('by-callable', $service->getIdentity()->getIdentifier());
    }

    /**
     * testGetIdentity
     *
     * @return void
     */
    public function testGetIdentity()
    {
        $request = ServerRequestFactory::fromGlobals(
            ['REQUEST_URI' => '/testpath'],
            [],
            ['username' => 'mariano', 'password' => 'password']
        );

        $service = new AuthenticationService([
            'identifiers' => [
                'Authentication.Password',
            ],
            'authenticators' => [
                'Authentication.Form',
            ],
        ]);

        // No identity present before login
        $this->assertNull($service->getIdentity());

        // Authenticate an identity
        $service->authenticate($request);

        // Now we can get the identity
        $this->assertInstanceOf(Identity::class, $service->getIdentity());
    }

    /**
     * testGetIdentityInterface
     *
     * @return void
     */
    public function testGetIdentityInterface()
    {
        $request = new ServerRequest();

        $identity = $this->createMock(IdentityInterface::class);
        $result = new Result($identity, Result::SUCCESS);

        $authenticator = $this->createMock(AuthenticatorInterface::class);
        $authenticator->method('authenticate')
            ->willReturn($result);

        $service = new AuthenticationService();
        $service->authenticators()->set('Test', $authenticator);

        $service->authenticate($request);

        $this->assertSame($identity, $service->getIdentity());
    }

    public function testGetIdentityAttribute()
    {
        $service = new AuthenticationService(['identityAttribute' => 'user']);
        $this->assertSame('user', $service->getIdentityAttribute());
    }

    public function testGetUnauthenticatedRedirectUrlNoValues()
    {
        $service = new AuthenticationService();
        $request = new ServerRequest();

        $this->assertNull($service->getUnauthenticatedRedirectUrl($request));
    }

    public function testGetUnauthenticatedRedirectUrl()
    {
        $service = new AuthenticationService();
        $request = ServerRequestFactory::fromGlobals(
            ['REQUEST_URI' => '/secrets']
        );
        $service->setConfig('unauthenticatedRedirect', '/users/login');
        $this->assertSame('/users/login', $service->getUnauthenticatedRedirectUrl($request));

        $service->setConfig('queryParam', 'redirect');
        $this->assertSame(
            '/users/login?redirect=%2Fsecrets',
            $service->getUnauthenticatedRedirectUrl($request)
        );

        $service->setConfig('unauthenticatedRedirect', '/users/login?foo=bar');
        $this->assertSame(
            '/users/login?foo=bar&redirect=%2Fsecrets',
            $service->getUnauthenticatedRedirectUrl($request)
        );

        $service->setConfig('unauthenticatedRedirect', '/users/login?foo=bar#fragment');
        $this->assertSame(
            '/users/login?foo=bar&redirect=%2Fsecrets#fragment',
            $service->getUnauthenticatedRedirectUrl($request)
        );
    }

    public function testGetUnauthenticatedRedirectUrlWithBasePath()
    {
        $request = ServerRequestFactory::fromGlobals(
            ['REQUEST_URI' => '/secrets']
        );
        $uri = $request->getUri();
        $uri->base = '/base';
        $request = $request->withUri($uri);

        $service = new AuthenticationService([
            'unauthenticatedRedirect' => '/users/login',
            'queryParam' => 'redirect',
        ]);
        $this->assertSame(
            '/users/login?redirect=%2Fbase%2Fsecrets',
            $service->getUnauthenticatedRedirectUrl($request)
        );
    }

    public function testGetLoginRedirect()
    {
        $service = new AuthenticationService([
            'unauthenticatedRedirect' => '/users/login',
            'queryParam' => 'redirect',
        ]);

        $request = ServerRequestFactory::fromGlobals(
            ['REQUEST_URI' => '/secrets']
        );
        $this->assertNull($service->getLoginRedirect($request));

        $request = ServerRequestFactory::fromGlobals(
            ['REQUEST_URI' => '/secrets'],
            ['redirect' => '']
        );
        $this->assertNull($service->getLoginRedirect($request));

        $request = ServerRequestFactory::fromGlobals(
            ['REQUEST_URI' => '/secrets'],
            ['redirect' => 'http://evil.ca/evil/path']
        );
        $this->assertNull($service->getLoginRedirect($request));

        $request = ServerRequestFactory::fromGlobals(
            ['REQUEST_URI' => '/secrets'],
            ['redirect' => 'ok.com/path']
        );
        $this->assertSame(
            '/ok.com/path',
            $service->getLoginRedirect($request)
        );

        $request = ServerRequestFactory::fromGlobals(
            ['REQUEST_URI' => '/secrets'],
            ['redirect' => '/path/with?query=string']
        );
        $this->assertSame(
            '/path/with?query=string',
            $service->getLoginRedirect($request)
        );
    }
}<|MERGE_RESOLUTION|>--- conflicted
+++ resolved
@@ -66,14 +66,8 @@
                 'Authentication.Password',
             ],
             'authenticators' => [
-<<<<<<< HEAD
-                'Authentication.Session',
-                'Authentication.Form',
-            ],
-=======
-                'Authentication.Form',
-            ]
->>>>>>> eac7a8e4
+                'Authentication.Form',
+            ],
         ]);
 
         $result = $service->authenticate($request);
@@ -82,14 +76,6 @@
 
         $result = $service->getAuthenticationProvider();
         $this->assertInstanceOf(FormAuthenticator::class, $result);
-<<<<<<< HEAD
-=======
-
-        $this->assertNull(
-            $request->getAttribute('session')->read('Auth'),
-            'Session is populated after authenticate by middleware'
-        );
->>>>>>> eac7a8e4
     }
 
     /**
