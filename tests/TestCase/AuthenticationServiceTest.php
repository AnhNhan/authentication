<?php
declare(strict_types=1);

/**
 * CakePHP(tm) : Rapid Development Framework (https://cakephp.org)
 * Copyright (c) Cake Software Foundation, Inc. (https://cakefoundation.org)
 *
 * Licensed under The MIT License
 * For full copyright and license information, please see the LICENSE.txt
 * Redistributions of files must retain the above copyright notice.
 *
 * @copyright Copyright (c) Cake Software Foundation, Inc. (https://cakefoundation.org)
 * @link https://cakephp.org CakePHP(tm) Project
 * @since 1.0.0
 * @license https://opensource.org/licenses/mit-license.php MIT License
 */
namespace Authentication\Test\TestCase;

use ArrayObject;
use Authentication\AuthenticationService;
use Authentication\Authenticator\AuthenticationRequiredException;
use Authentication\Authenticator\AuthenticatorInterface;
use Authentication\Authenticator\FormAuthenticator;
use Authentication\Authenticator\Result;
use Authentication\Identifier\IdentifierCollection;
use Authentication\Identifier\PasswordIdentifier;
use Authentication\Identity;
use Authentication\IdentityInterface;
use Authentication\Test\TestCase\AuthenticationTestCase as TestCase;
use Cake\Http\Response;
use Cake\Http\ServerRequest;
use Cake\Http\ServerRequestFactory;
use Psr\Http\Message\RequestInterface;
use Psr\Http\Message\ResponseInterface;
use Psr\Http\Message\ServerRequestInterface;
use TestApp\Authentication\Authenticator\InvalidAuthenticator;

class AuthenticationServiceTest extends TestCase
{
<<<<<<< HEAD

    /**
     * Fixtures
     *
     * @var array
     */
    public $fixtures = [
        'core.AuthUsers',
        'core.Users',
    ];

=======
>>>>>>> 6e7921c2
    /**
     * testAuthenticate
     *
     * @return void
     */
    public function testAuthenticate()
    {
        $request = ServerRequestFactory::fromGlobals(
            ['REQUEST_URI' => '/testpath'],
            [],
            ['username' => 'mariano', 'password' => 'password']
        );
        $response = new Response();

        $service = new AuthenticationService([
            'identifiers' => [
                'Authentication.Password',
            ],
            'authenticators' => [
                'Authentication.Form',
            ],
        ]);

        $result = $service->authenticate($request);
        $this->assertInstanceOf(Result::class, $result);
        $this->assertTrue($result->isValid());

        $result = $service->getAuthenticationProvider();
        $this->assertInstanceOf(FormAuthenticator::class, $result);

        $identifier = $service->getIdentificationProvider();
        $this->assertInstanceOf(PasswordIdentifier::class, $identifier);
    }

    /**
     * test authenticate() with a challenger authenticator
     *
     * @return void
     */
    public function testAuthenticateWithChallenge()
    {
        $request = ServerRequestFactory::fromGlobals([
            'SERVER_NAME' => 'example.com',
            'REQUEST_URI' => '/testpath',
            'PHP_AUTH_USER' => 'mariano',
            'PHP_AUTH_PW' => 'WRONG',
        ]);

        $service = new AuthenticationService([
            'identifiers' => [
                'Authentication.Password',
            ],
            'authenticators' => [
                'Authentication.HttpBasic',
            ],
        ]);

        try {
            $service->authenticate($request);
            $this->fail('Challenge exception should have been raised');
        } catch (AuthenticationRequiredException $e) {
            $expected = [
                'WWW-Authenticate' => 'Basic realm="example.com"',
            ];
            $this->assertEquals($expected, $e->getHeaders());
        }
    }

    /**
     * testLoadAuthenticatorException
     */
    public function testLoadAuthenticatorException()
    {
        $this->expectException('RuntimeException');
        $service = new AuthenticationService();
        $service->loadAuthenticator('does-not-exist');
    }

    /**
     * testLoadInvalidAuthenticatorObject
     */
    public function testLoadInvalidAuthenticatorObject()
    {
        $this->expectException('RuntimeException');
        $this->expectExceptionMessage('Authenticator class `TestApp\Authentication\Authenticator\InvalidAuthenticator` must implement `Authentication\Authenticator\AuthenticatorInterface`');
        $service = new AuthenticationService();
        $service->loadAuthenticator(InvalidAuthenticator::class);
    }

    /**
     * testLoadIdentifier
     *
     * @return void
     */
    public function testLoadIdentifier()
    {
        $service = new AuthenticationService();
        $result = $service->loadIdentifier('Authentication.Password');
        $this->assertInstanceOf(PasswordIdentifier::class, $result);
    }

    /**
     * testIdentifiers
     *
     * @return void
     */
    public function testIdentifiers()
    {
        $service = new AuthenticationService();
        $result = $service->identifiers();
        $this->assertInstanceOf(IdentifierCollection::class, $result);
    }

    /**
     * testClearIdentity
     *
     * @return void
     */
    public function testClearIdentity()
    {
        $service = new AuthenticationService([
            'identifiers' => [
                'Authentication.Password',
            ],
            'authenticators' => [
                'Authentication.Form',
            ],
        ]);

        $request = ServerRequestFactory::fromGlobals(
            ['REQUEST_URI' => '/']
        );
        $response = new Response();

        $request = $request->withAttribute('identity', ['username' => 'florian']);
        $this->assertNotEmpty($request->getAttribute('identity'));
        $result = $service->clearIdentity($request, $response);
        $this->assertIsArray($result);
        $this->assertInstanceOf(ServerRequestInterface::class, $result['request']);
        $this->assertInstanceOf(ResponseInterface::class, $result['response']);
        $this->assertNull($result['request']->getAttribute('identity'));
    }

    /**
     * testClearIdentity, with custom identity attribute
     *
     * @return void
     */
    public function testClearIdentityWithCustomIdentityAttribute()
    {
        $service = new AuthenticationService([
            'identifiers' => [
                'Authentication.Password',
            ],
            'authenticators' => [
                'Authentication.Form',
            ],
            'identityAttribute' => 'customIdentity',
        ]);

        $request = ServerRequestFactory::fromGlobals(
            ['REQUEST_URI' => '/']
        );
        $response = new Response();

        $request = $request->withAttribute('customIdentity', ['username' => 'florian']);
        $this->assertNotEmpty($request->getAttribute('customIdentity'));
        $result = $service->clearIdentity($request, $response);
        $this->assertIsArray($result);
        $this->assertInstanceOf(ServerRequestInterface::class, $result['request']);
        $this->assertInstanceOf(ResponseInterface::class, $result['response']);
        $this->assertNull($result['request']->getAttribute('customIdentity'));
    }

    /**
     * testClearIdentity, with custom identity attribute
     *
     * @return void
     */
    public function testClearIdentityWithCustomIdentityAttributeShouldPreserveDefault()
    {
        $service = new AuthenticationService([
            'identifiers' => [
                'Authentication.Password',
            ],
            'authenticators' => [
                'Authentication.Form',
            ],
            'identityAttribute' => 'customIdentity',
        ]);

        $request = ServerRequestFactory::fromGlobals(
            ['REQUEST_URI' => '/']
        );
        $response = new Response();

        $request = $request->withAttribute('identity', ['username' => 'johndoe']);
        $this->assertNotEmpty($request->getAttribute('identity'));
        $request = $request->withAttribute('customIdentity', ['username' => 'florian']);
        $this->assertNotEmpty($request->getAttribute('customIdentity'));
        $result = $service->clearIdentity($request, $response);
        $this->assertIsArray($result);
        $this->assertInstanceOf(ServerRequestInterface::class, $result['request']);
        $this->assertInstanceOf(ResponseInterface::class, $result['response']);
        $this->assertNull($result['request']->getAttribute('customIdentity'));

        $data = ['username' => 'johndoe'];
        $this->assertEquals($data, $result['request']->getAttribute('identity'));
    }

    /**
     * testPersistIdentity
     *
     * @return void
     */
    public function testPersistIdentity()
    {
        $service = new AuthenticationService([
            'identifiers' => [
                'Authentication.Password',
            ],
            'authenticators' => [
                'Authentication.Session',
                'Authentication.Form',
            ],
        ]);

        $request = ServerRequestFactory::fromGlobals(
            ['REQUEST_URI' => '/']
        );

        $response = new Response();

        $this->assertEmpty($request->getAttribute('identity'));

        $data = new ArrayObject(['username' => 'florian']);
        $result = $service->persistIdentity($request, $response, $data);

        $this->assertIsArray($result);
        $this->assertArrayHasKey('request', $result);
        $this->assertArrayHasKey('response', $result);
        $this->assertInstanceOf(RequestInterface::class, $result['request']);
        $this->assertInstanceOf(ResponseInterface::class, $result['response']);

        $this->assertEquals(
            'florian',
            $result['request']->getAttribute('session')->read('Auth.username')
        );

        $identity = $result['request']->getAttribute('identity');
        $this->assertInstanceOf(IdentityInterface::class, $identity);
        $this->assertEquals($data, $identity->getOriginalData());
    }

    /**
     * testPersistIdentity, with custom identity attribute
     *
     * @return void
     */
    public function testPersistIdentityWithCustomIdentityAttribute()
    {
        $service = new AuthenticationService([
            'identifiers' => [
                'Authentication.Password',
            ],
            'authenticators' => [
                'Authentication.Session',
                'Authentication.Form',
            ],
            'identityAttribute' => 'customIdentity',
        ]);

        $request = ServerRequestFactory::fromGlobals(
            ['REQUEST_URI' => '/']
        );

        $response = new Response();

        $this->assertEmpty($request->getAttribute('identity'));
        $this->assertEmpty($request->getAttribute('customIdentity'));

        $data = new ArrayObject(['username' => 'florian']);
        $result = $service->persistIdentity($request, $response, $data);

        $this->assertIsArray($result);
        $this->assertArrayHasKey('request', $result);
        $this->assertArrayHasKey('response', $result);
        $this->assertInstanceOf(RequestInterface::class, $result['request']);
        $this->assertInstanceOf(ResponseInterface::class, $result['response']);

        $this->assertEquals(
            'florian',
            $result['request']->getAttribute('session')->read('Auth.username')
        );

        $identity = $result['request']->getAttribute('customIdentity');
        $this->assertInstanceOf(IdentityInterface::class, $identity);
        $this->assertEquals($data, $identity->getOriginalData());
        $this->assertEmpty($result['request']->getAttribute('identity'));
    }

    /**
     * testPersistIdentity, with custom identity attribute
     *
     * @return void
     */
    public function testPersistIdentityWithCustomIdentityAttributeShouldPreserveDefault()
    {
        $service = new AuthenticationService([
            'identifiers' => [
                'Authentication.Password',
            ],
            'authenticators' => [
                'Authentication.Session',
                'Authentication.Form',
            ],
            'identityAttribute' => 'customIdentity',
        ]);

        $request = ServerRequestFactory::fromGlobals(
            ['REQUEST_URI' => '/']
        );

        $response = new Response();
        $request = $request->withAttribute('identity', ['username' => 'johndoe']);
        $this->assertNotEmpty($request->getAttribute('identity'));

        $this->assertEmpty($request->getAttribute('customIdentity'));

        $data = new ArrayObject(['username' => 'florian']);
        $result = $service->persistIdentity($request, $response, $data);

        $this->assertIsArray($result);
        $this->assertArrayHasKey('request', $result);
        $this->assertArrayHasKey('response', $result);
        $this->assertInstanceOf(RequestInterface::class, $result['request']);
        $this->assertInstanceOf(ResponseInterface::class, $result['response']);

        $this->assertEquals(
            'florian',
            $result['request']->getAttribute('session')->read('Auth.username')
        );

        $identity = $result['request']->getAttribute('customIdentity');
        $this->assertInstanceOf(IdentityInterface::class, $identity);
        $this->assertEquals($data, $identity->getOriginalData());

        $data = ['username' => 'johndoe'];
        $this->assertEquals($data, $result['request']->getAttribute('identity'));
    }

    /**
     * testPersistIdentityInterface
     *
     * @return void
     */
    public function testPersistIdentityInterface()
    {
        $request = new ServerRequest();
        $response = new Response();
        $identity = $this->createMock(IdentityInterface::class);

        $service = new AuthenticationService();

        $result = $service->persistIdentity($request, $response, $identity);

        $this->assertSame($identity, $result['request']->getAttribute('identity'));
    }

    /**
     * testPersistIdentityInterface
     *
     * @return void
     */
    public function testPersistIdentityArray()
    {
        $request = new ServerRequest();
        $response = new Response();
        $data = [
            'username' => 'robert',
        ];

        $service = new AuthenticationService();

        $result = $service->persistIdentity($request, $response, $data);
        $this->assertInstanceOf(IdentityInterface::class, $result['request']->getAttribute('identity'));
    }

    /**
     * testGetResult
     *
     * @return void
     */
    public function testGetResult()
    {
        $request = ServerRequestFactory::fromGlobals(
            ['REQUEST_URI' => '/testpath'],
            [],
            ['username' => 'mariano', 'password' => 'password']
        );

        $service = new AuthenticationService([
            'identifiers' => [
                'Authentication.Password',
            ],
            'authenticators' => [
                'Authentication.Session',
                'Authentication.Form',
            ],
        ]);

        $result = $service->getResult();
        $this->assertNull($result);

        $service->authenticate($request);
        $result = $service->getResult();
        $this->assertInstanceOf(Result::class, $result);
    }

    /**
     * testNoAuthenticatorsLoadedException
     *
     * @return void
     */
    public function testNoAuthenticatorsLoadedException()
    {
        $this->expectException('RuntimeException');
        $this->expectExceptionMessage('No authenticators loaded. You need to load at least one authenticator.');
        $request = ServerRequestFactory::fromGlobals(
            ['REQUEST_URI' => '/testpath'],
            [],
            ['username' => 'mariano', 'password' => 'password']
        );

        $service = new AuthenticationService([
            'identifiers' => [
                'Authentication.Password',
            ],
        ]);

        $service->authenticate($request);
    }

    /**
     * testBuildIdentity
     *
     * @return void
     */
    public function testBuildIdentity()
    {
        $service = new AuthenticationService([
            'identifiers' => [
                'Authentication.Password',
            ],
        ]);

        $this->assertInstanceOf(Identity::class, $service->buildIdentity(new ArrayObject([])));
    }

    /**
     * testBuildIdentityRuntimeException
     *
     * @return void
     */
    public function testBuildIdentityRuntimeException()
    {
        $this->expectException('RuntimeException');
        $this->expectExceptionMessage('Object `stdClass` does not implement `Authentication\IdentityInterface`');
        $service = new AuthenticationService([
            'identityClass' => \stdClass::class,
            'identifiers' => [
                'Authentication.Password',
            ],
        ]);

        $service->buildIdentity(new ArrayObject([]));
    }

    /**
     * testCallableIdentityProvider
     *
     * @return void
     */
    public function testCallableIdentityProvider()
    {
        $request = ServerRequestFactory::fromGlobals(
            ['REQUEST_URI' => '/testpath'],
            [],
            ['username' => 'mariano', 'password' => 'password']
        );

        $callable = function () {
            return new Identity(new ArrayObject([
                'id' => 'by-callable',
            ]));
        };

        $service = new AuthenticationService([
            'identityClass' => $callable,
            'identifiers' => [
                'Authentication.Password',
            ],
            'authenticators' => [
                'Authentication.Form',
            ],
        ]);

        // Authenticate an identity
        $service->authenticate($request);
        $this->assertInstanceOf(Identity::class, $service->getIdentity());
        $this->assertEquals('by-callable', $service->getIdentity()->getIdentifier());
    }

    /**
     * testGetIdentity
     *
     * @return void
     */
    public function testGetIdentity()
    {
        $request = ServerRequestFactory::fromGlobals(
            ['REQUEST_URI' => '/testpath'],
            [],
            ['username' => 'mariano', 'password' => 'password']
        );

        $service = new AuthenticationService([
            'identifiers' => [
                'Authentication.Password',
            ],
            'authenticators' => [
                'Authentication.Form',
            ],
        ]);

        // No identity present before login
        $this->assertNull($service->getIdentity());

        // Authenticate an identity
        $service->authenticate($request);

        // Now we can get the identity
        $this->assertInstanceOf(Identity::class, $service->getIdentity());
    }

    /**
     * testGetIdentityInterface
     *
     * @return void
     */
    public function testGetIdentityInterface()
    {
        $request = new ServerRequest();

        $identity = $this->createMock(IdentityInterface::class);
        $result = new Result($identity, Result::SUCCESS);

        $authenticator = $this->createMock(AuthenticatorInterface::class);
        $authenticator->method('authenticate')
            ->willReturn($result);

        $service = new AuthenticationService();
        $service->authenticators()->set('Test', $authenticator);

        $service->authenticate($request);

        $this->assertSame($identity, $service->getIdentity());
    }

    public function testGetIdentityAttribute()
    {
        $service = new AuthenticationService(['identityAttribute' => 'user']);
        $this->assertSame('user', $service->getIdentityAttribute());
    }

    public function testGetUnauthenticatedRedirectUrlNoValues()
    {
        $service = new AuthenticationService();
        $request = new ServerRequest();

        $this->assertNull($service->getUnauthenticatedRedirectUrl($request));
    }

    public function testGetUnauthenticatedRedirectUrl()
    {
        $service = new AuthenticationService();
        $request = ServerRequestFactory::fromGlobals(
            ['REQUEST_URI' => '/secrets']
        );
        $service->setConfig('unauthenticatedRedirect', '/users/login');
        $this->assertSame('/users/login', $service->getUnauthenticatedRedirectUrl($request));

        $service->setConfig('queryParam', 'redirect');
        $this->assertSame(
            '/users/login?redirect=%2Fsecrets',
            $service->getUnauthenticatedRedirectUrl($request)
        );

        $service->setConfig('unauthenticatedRedirect', '/users/login?foo=bar');
        $this->assertSame(
            '/users/login?foo=bar&redirect=%2Fsecrets',
            $service->getUnauthenticatedRedirectUrl($request)
        );

        $service->setConfig('unauthenticatedRedirect', '/users/login?foo=bar#fragment');
        $this->assertSame(
            '/users/login?foo=bar&redirect=%2Fsecrets#fragment',
            $service->getUnauthenticatedRedirectUrl($request)
        );
    }

    public function testGetUnauthenticatedRedirectUrlWithBasePath()
    {
        $request = ServerRequestFactory::fromGlobals(
            ['REQUEST_URI' => '/secrets']
        );
        $uri = $request->getUri();
        $uri->base = '/base';
        $request = $request->withUri($uri);

        $service = new AuthenticationService([
            'unauthenticatedRedirect' => '/users/login',
            'queryParam' => 'redirect',
        ]);
        $this->assertSame(
            '/users/login?redirect=%2Fbase%2Fsecrets',
            $service->getUnauthenticatedRedirectUrl($request)
        );
    }

    public function testGetLoginRedirect()
    {
        $service = new AuthenticationService([
            'unauthenticatedRedirect' => '/users/login',
            'queryParam' => 'redirect',
        ]);

        $request = ServerRequestFactory::fromGlobals(
            ['REQUEST_URI' => '/secrets']
        );
        $this->assertNull($service->getLoginRedirect($request));

        $request = ServerRequestFactory::fromGlobals(
            ['REQUEST_URI' => '/secrets'],
            ['redirect' => '']
        );
        $this->assertNull($service->getLoginRedirect($request));

        $request = ServerRequestFactory::fromGlobals(
            ['REQUEST_URI' => '/secrets'],
            ['redirect' => 'http://evil.ca/evil/path']
        );
        $this->assertNull($service->getLoginRedirect($request));

        $request = ServerRequestFactory::fromGlobals(
            ['REQUEST_URI' => '/secrets'],
            ['redirect' => 'ok.com/path']
        );
        $this->assertSame(
            '/ok.com/path',
            $service->getLoginRedirect($request)
        );

        $request = ServerRequestFactory::fromGlobals(
            ['REQUEST_URI' => '/secrets'],
            ['redirect' => '/path/with?query=string']
        );
        $this->assertSame(
            '/path/with?query=string',
            $service->getLoginRedirect($request)
        );
    }
}<|MERGE_RESOLUTION|>--- conflicted
+++ resolved
@@ -37,20 +37,6 @@
 
 class AuthenticationServiceTest extends TestCase
 {
-<<<<<<< HEAD
-
-    /**
-     * Fixtures
-     *
-     * @var array
-     */
-    public $fixtures = [
-        'core.AuthUsers',
-        'core.Users',
-    ];
-
-=======
->>>>>>> 6e7921c2
     /**
      * testAuthenticate
      *
