<?php
declare(strict_types=1);

/**
 * CakePHP(tm) : Rapid Development Framework (https://cakephp.org)
 * Copyright (c) Cake Software Foundation, Inc. (https://cakefoundation.org)
 *
 * Licensed under The MIT License
 * For full copyright and license information, please see the LICENSE.txt
 * Redistributions of files must retain the above copyright notice.
 *
 * @copyright Copyright (c) Cake Software Foundation, Inc. (https://cakefoundation.org)
 * @link https://cakephp.org CakePHP(tm) Project
 * @since 1.0.0
 * @license https://opensource.org/licenses/mit-license.php MIT License
 */
namespace Authentication\Test\TestCase;

use ArrayObject;
use Authentication\AuthenticationService;
use Authentication\Authenticator\AuthenticatorInterface;
use Authentication\Authenticator\FormAuthenticator;
use Authentication\Authenticator\Result;
use Authentication\Authenticator\UnauthorizedException;
use Authentication\Identifier\IdentifierCollection;
use Authentication\Identifier\PasswordIdentifier;
use Authentication\Identity;
use Authentication\IdentityInterface;
use Authentication\Test\TestCase\AuthenticationTestCase as TestCase;
use Cake\Http\Response;
use Cake\Http\ServerRequest;
use Cake\Http\ServerRequestFactory;
use Psr\Http\Message\RequestInterface;
use Psr\Http\Message\ResponseInterface;
use Psr\Http\Message\ServerRequestInterface;
use TestApp\Authentication\Authenticator\InvalidAuthenticator;

class AuthenticationServiceTest extends TestCase
{
    /**
     * testAuthenticate
     *
     * @return void
     */
    public function testAuthenticate()
    {
        $request = ServerRequestFactory::fromGlobals(
            ['REQUEST_URI' => '/testpath'],
            [],
            ['username' => 'mariano', 'password' => 'password']
        );
        $response = new Response();

        $service = new AuthenticationService([
            'identifiers' => [
                'Authentication.Password',
            ],
            'authenticators' => [
                'Authentication.Form',
            ],
        ]);

        $result = $service->authenticate($request);
        $this->assertInstanceOf(Result::class, $result);
        $this->assertTrue($result->isValid());

<<<<<<< HEAD
        $result = $service->getAuthenticationProvider();
        $this->assertInstanceOf(FormAuthenticator::class, $result);
=======
        $authenticator = $service->getAuthenticationProvider();
        $this->assertInstanceOf(FormAuthenticator::class, $authenticator);

        $identifier = $service->getIdentificationProvider();
        $this->assertInstanceOf(PasswordIdentifier::class, $identifier);

        $this->assertNull(
            $request->getAttribute('session')->read('Auth'),
            'Session is populated after authenticate by middleware'
        );
>>>>>>> 7cf1bd54
    }

    /**
     * test authenticate() with a challenger authenticator
     *
     * @return void
     */
    public function testAuthenticateWithChallenge()
    {
        $request = ServerRequestFactory::fromGlobals([
            'SERVER_NAME' => 'example.com',
            'REQUEST_URI' => '/testpath',
            'PHP_AUTH_USER' => 'mariano',
            'PHP_AUTH_PW' => 'WRONG',
        ]);

        $service = new AuthenticationService([
            'identifiers' => [
                'Authentication.Password',
            ],
            'authenticators' => [
                'Authentication.HttpBasic',
            ],
        ]);

        try {
            $service->authenticate($request);
            $this->fail('Challenge exception should have been raised');
        } catch (UnauthorizedException $e) {
            $expected = [
                'WWW-Authenticate' => 'Basic realm="example.com"',
            ];
            $this->assertEquals($expected, $e->getHeaders());
        }
    }

    /**
     * testLoadAuthenticatorException
     */
    public function testLoadAuthenticatorException()
    {
        $this->expectException('RuntimeException');
        $service = new AuthenticationService();
        $service->loadAuthenticator('does-not-exist');
    }

    /**
     * testLoadInvalidAuthenticatorObject
     */
    public function testLoadInvalidAuthenticatorObject()
    {
        $this->expectException('RuntimeException');
        $this->expectExceptionMessage('Authenticator class `TestApp\Authentication\Authenticator\InvalidAuthenticator` must implement `Authentication\Authenticator\AuthenticatorInterface`');
        $service = new AuthenticationService();
        $service->loadAuthenticator(InvalidAuthenticator::class);
    }

    /**
     * testLoadIdentifier
     *
     * @return void
     */
    public function testLoadIdentifier()
    {
        $service = new AuthenticationService();
        $result = $service->loadIdentifier('Authentication.Password');
        $this->assertInstanceOf(PasswordIdentifier::class, $result);
    }

    /**
     * testIdentifiers
     *
     * @return void
     */
    public function testIdentifiers()
    {
        $service = new AuthenticationService();
        $result = $service->identifiers();
        $this->assertInstanceOf(IdentifierCollection::class, $result);
    }

    /**
     * testClearIdentity
     *
     * @return void
     */
    public function testClearIdentity()
    {
        $service = new AuthenticationService([
            'identifiers' => [
                'Authentication.Password',
            ],
            'authenticators' => [
                'Authentication.Form',
            ],
        ]);

        $request = ServerRequestFactory::fromGlobals(
            ['REQUEST_URI' => '/']
        );
        $response = new Response();

        $request = $request->withAttribute('identity', ['username' => 'florian']);
        $this->assertNotEmpty($request->getAttribute('identity'));
        $result = $service->clearIdentity($request, $response);
        $this->assertIsArray($result);
        $this->assertInstanceOf(ServerRequestInterface::class, $result['request']);
        $this->assertInstanceOf(ResponseInterface::class, $result['response']);
        $this->assertNull($result['request']->getAttribute('identity'));
    }

    /**
     * testClearIdentity, with custom identity attribute
     *
     * @return void
     */
    public function testClearIdentityWithCustomIdentityAttribute()
    {
        $service = new AuthenticationService([
            'identifiers' => [
                'Authentication.Password',
            ],
            'authenticators' => [
                'Authentication.Form',
            ],
            'identityAttribute' => 'customIdentity',
        ]);

        $request = ServerRequestFactory::fromGlobals(
            ['REQUEST_URI' => '/']
        );
        $response = new Response();

        $request = $request->withAttribute('customIdentity', ['username' => 'florian']);
        $this->assertNotEmpty($request->getAttribute('customIdentity'));
        $result = $service->clearIdentity($request, $response);
        $this->assertIsArray($result);
        $this->assertInstanceOf(ServerRequestInterface::class, $result['request']);
        $this->assertInstanceOf(ResponseInterface::class, $result['response']);
        $this->assertNull($result['request']->getAttribute('customIdentity'));
    }

    /**
     * testClearIdentity, with custom identity attribute
     *
     * @return void
     */
    public function testClearIdentityWithCustomIdentityAttributeShouldPreserveDefault()
    {
        $service = new AuthenticationService([
            'identifiers' => [
                'Authentication.Password',
            ],
            'authenticators' => [
                'Authentication.Form',
            ],
            'identityAttribute' => 'customIdentity',
        ]);

        $request = ServerRequestFactory::fromGlobals(
            ['REQUEST_URI' => '/']
        );
        $response = new Response();

        $request = $request->withAttribute('identity', ['username' => 'johndoe']);
        $this->assertNotEmpty($request->getAttribute('identity'));
        $request = $request->withAttribute('customIdentity', ['username' => 'florian']);
        $this->assertNotEmpty($request->getAttribute('customIdentity'));
        $result = $service->clearIdentity($request, $response);
        $this->assertIsArray($result);
        $this->assertInstanceOf(ServerRequestInterface::class, $result['request']);
        $this->assertInstanceOf(ResponseInterface::class, $result['response']);
        $this->assertNull($result['request']->getAttribute('customIdentity'));

        $data = ['username' => 'johndoe'];
        $this->assertEquals($data, $result['request']->getAttribute('identity'));
    }

    /**
     * testPersistIdentity
     *
     * @return void
     */
    public function testPersistIdentity()
    {
        $service = new AuthenticationService([
            'identifiers' => [
                'Authentication.Password',
            ],
            'authenticators' => [
                'Authentication.Session',
                'Authentication.Form',
            ],
        ]);

        $request = ServerRequestFactory::fromGlobals(
            ['REQUEST_URI' => '/']
        );

        $response = new Response();

        $this->assertEmpty($request->getAttribute('identity'));

        $data = new ArrayObject(['username' => 'florian']);
        $result = $service->persistIdentity($request, $response, $data);

        $this->assertIsArray($result);
        $this->assertArrayHasKey('request', $result);
        $this->assertArrayHasKey('response', $result);
        $this->assertInstanceOf(RequestInterface::class, $result['request']);
        $this->assertInstanceOf(ResponseInterface::class, $result['response']);

        $this->assertEquals(
            'florian',
            $result['request']->getAttribute('session')->read('Auth.username')
        );

        $identity = $result['request']->getAttribute('identity');
        $this->assertInstanceOf(IdentityInterface::class, $identity);
        $this->assertEquals($data, $identity->getOriginalData());
    }

    /**
     * testPersistIdentity, with custom identity attribute
     *
     * @return void
     */
    public function testPersistIdentityWithCustomIdentityAttribute()
    {
        $service = new AuthenticationService([
            'identifiers' => [
                'Authentication.Password',
            ],
            'authenticators' => [
                'Authentication.Session',
                'Authentication.Form',
            ],
            'identityAttribute' => 'customIdentity',
        ]);

        $request = ServerRequestFactory::fromGlobals(
            ['REQUEST_URI' => '/']
        );

        $response = new Response();

        $this->assertEmpty($request->getAttribute('identity'));
        $this->assertEmpty($request->getAttribute('customIdentity'));

        $data = new ArrayObject(['username' => 'florian']);
        $result = $service->persistIdentity($request, $response, $data);

        $this->assertIsArray($result);
        $this->assertArrayHasKey('request', $result);
        $this->assertArrayHasKey('response', $result);
        $this->assertInstanceOf(RequestInterface::class, $result['request']);
        $this->assertInstanceOf(ResponseInterface::class, $result['response']);

        $this->assertEquals(
            'florian',
            $result['request']->getAttribute('session')->read('Auth.username')
        );

        $identity = $result['request']->getAttribute('customIdentity');
        $this->assertInstanceOf(IdentityInterface::class, $identity);
        $this->assertEquals($data, $identity->getOriginalData());
        $this->assertEmpty($result['request']->getAttribute('identity'));
    }

    /**
     * testPersistIdentity, with custom identity attribute
     *
     * @return void
     */
    public function testPersistIdentityWithCustomIdentityAttributeShouldPreserveDefault()
    {
        $service = new AuthenticationService([
            'identifiers' => [
                'Authentication.Password',
            ],
            'authenticators' => [
                'Authentication.Session',
                'Authentication.Form',
            ],
            'identityAttribute' => 'customIdentity',
        ]);

        $request = ServerRequestFactory::fromGlobals(
            ['REQUEST_URI' => '/']
        );

        $response = new Response();
        $request = $request->withAttribute('identity', ['username' => 'johndoe']);
        $this->assertNotEmpty($request->getAttribute('identity'));

        $this->assertEmpty($request->getAttribute('customIdentity'));

        $data = new ArrayObject(['username' => 'florian']);
        $result = $service->persistIdentity($request, $response, $data);

        $this->assertIsArray($result);
        $this->assertArrayHasKey('request', $result);
        $this->assertArrayHasKey('response', $result);
        $this->assertInstanceOf(RequestInterface::class, $result['request']);
        $this->assertInstanceOf(ResponseInterface::class, $result['response']);

        $this->assertEquals(
            'florian',
            $result['request']->getAttribute('session')->read('Auth.username')
        );

        $identity = $result['request']->getAttribute('customIdentity');
        $this->assertInstanceOf(IdentityInterface::class, $identity);
        $this->assertEquals($data, $identity->getOriginalData());

        $data = ['username' => 'johndoe'];
        $this->assertEquals($data, $result['request']->getAttribute('identity'));
    }

    /**
     * testPersistIdentityInterface
     *
     * @return void
     */
    public function testPersistIdentityInterface()
    {
        $request = new ServerRequest();
        $response = new Response();
        $identity = $this->createMock(IdentityInterface::class);

        $service = new AuthenticationService();

        $result = $service->persistIdentity($request, $response, $identity);

        $this->assertSame($identity, $result['request']->getAttribute('identity'));
    }

    /**
     * testPersistIdentityInterface
     *
     * @return void
     */
    public function testPersistIdentityArray()
    {
        $request = new ServerRequest();
        $response = new Response();
        $data = [
            'username' => 'robert',
        ];

        $service = new AuthenticationService();

        $result = $service->persistIdentity($request, $response, $data);
        $this->assertInstanceOf(IdentityInterface::class, $result['request']->getAttribute('identity'));
    }

    /**
     * testGetResult
     *
     * @return void
     */
    public function testGetResult()
    {
        $request = ServerRequestFactory::fromGlobals(
            ['REQUEST_URI' => '/testpath'],
            [],
            ['username' => 'mariano', 'password' => 'password']
        );

        $service = new AuthenticationService([
            'identifiers' => [
                'Authentication.Password',
            ],
            'authenticators' => [
                'Authentication.Session',
                'Authentication.Form',
            ],
        ]);

        $result = $service->getResult();
        $this->assertNull($result);

        $service->authenticate($request);
        $result = $service->getResult();
        $this->assertInstanceOf(Result::class, $result);
    }

    /**
     * testNoAuthenticatorsLoadedException
     *
     * @return void
     */
    public function testNoAuthenticatorsLoadedException()
    {
        $this->expectException('RuntimeException');
        $this->expectExceptionMessage('No authenticators loaded. You need to load at least one authenticator.');
        $request = ServerRequestFactory::fromGlobals(
            ['REQUEST_URI' => '/testpath'],
            [],
            ['username' => 'mariano', 'password' => 'password']
        );

        $service = new AuthenticationService([
            'identifiers' => [
                'Authentication.Password',
            ],
        ]);

        $service->authenticate($request);
    }

    /**
     * testBuildIdentity
     *
     * @return void
     */
    public function testBuildIdentity()
    {
        $service = new AuthenticationService([
            'identifiers' => [
                'Authentication.Password',
            ],
        ]);

        $this->assertInstanceOf(Identity::class, $service->buildIdentity(new ArrayObject([])));
    }

    /**
     * testBuildIdentityRuntimeException
     *
     * @return void
     */
    public function testBuildIdentityRuntimeException()
    {
        $this->expectException('RuntimeException');
        $this->expectExceptionMessage('Object `stdClass` does not implement `Authentication\IdentityInterface`');
        $service = new AuthenticationService([
            'identityClass' => \stdClass::class,
            'identifiers' => [
                'Authentication.Password',
            ],
        ]);

        $service->buildIdentity(new ArrayObject([]));
    }

    /**
     * testCallableIdentityProvider
     *
     * @return void
     */
    public function testCallableIdentityProvider()
    {
        $request = ServerRequestFactory::fromGlobals(
            ['REQUEST_URI' => '/testpath'],
            [],
            ['username' => 'mariano', 'password' => 'password']
        );

        $callable = function () {
            return new Identity(new ArrayObject([
                'id' => 'by-callable',
            ]));
        };

        $service = new AuthenticationService([
            'identityClass' => $callable,
            'identifiers' => [
                'Authentication.Password',
            ],
            'authenticators' => [
                'Authentication.Form',
            ],
        ]);

        // Authenticate an identity
        $service->authenticate($request);
        $this->assertInstanceOf(Identity::class, $service->getIdentity());
        $this->assertEquals('by-callable', $service->getIdentity()->getIdentifier());
    }

    /**
     * testGetIdentity
     *
     * @return void
     */
    public function testGetIdentity()
    {
        $request = ServerRequestFactory::fromGlobals(
            ['REQUEST_URI' => '/testpath'],
            [],
            ['username' => 'mariano', 'password' => 'password']
        );

        $service = new AuthenticationService([
            'identifiers' => [
                'Authentication.Password',
            ],
            'authenticators' => [
                'Authentication.Form',
            ],
        ]);

        // No identity present before login
        $this->assertNull($service->getIdentity());

        // Authenticate an identity
        $service->authenticate($request);

        // Now we can get the identity
        $this->assertInstanceOf(Identity::class, $service->getIdentity());
    }

    /**
     * testGetIdentityInterface
     *
     * @return void
     */
    public function testGetIdentityInterface()
    {
        $request = new ServerRequest();

        $identity = $this->createMock(IdentityInterface::class);
        $result = new Result($identity, Result::SUCCESS);

        $authenticator = $this->createMock(AuthenticatorInterface::class);
        $authenticator->method('authenticate')
            ->willReturn($result);

        $service = new AuthenticationService();
        $service->authenticators()->set('Test', $authenticator);

        $service->authenticate($request);

        $this->assertSame($identity, $service->getIdentity());
    }

    public function testGetIdentityAttribute()
    {
        $service = new AuthenticationService(['identityAttribute' => 'user']);
        $this->assertSame('user', $service->getIdentityAttribute());
    }

    public function testGetUnauthenticatedRedirectUrlNoValues()
    {
        $service = new AuthenticationService();
        $request = new ServerRequest();

        $this->assertNull($service->getUnauthenticatedRedirectUrl($request));
    }

    public function testGetUnauthenticatedRedirectUrl()
    {
        $service = new AuthenticationService();
        $request = ServerRequestFactory::fromGlobals(
            ['REQUEST_URI' => '/secrets']
        );
        $service->setConfig('unauthenticatedRedirect', '/users/login');
        $this->assertSame('/users/login', $service->getUnauthenticatedRedirectUrl($request));

        $service->setConfig('queryParam', 'redirect');
        $this->assertSame(
            '/users/login?redirect=%2Fsecrets',
            $service->getUnauthenticatedRedirectUrl($request)
        );

        $service->setConfig('unauthenticatedRedirect', '/users/login?foo=bar');
        $this->assertSame(
            '/users/login?foo=bar&redirect=%2Fsecrets',
            $service->getUnauthenticatedRedirectUrl($request)
        );

        $service->setConfig('unauthenticatedRedirect', '/users/login?foo=bar#fragment');
        $this->assertSame(
            '/users/login?foo=bar&redirect=%2Fsecrets#fragment',
            $service->getUnauthenticatedRedirectUrl($request)
        );
    }

    public function testGetUnauthenticatedRedirectUrlWithBasePath()
    {
        $request = ServerRequestFactory::fromGlobals(
            ['REQUEST_URI' => '/secrets']
        );
        $uri = $request->getUri();
        $uri->base = '/base';
        $request = $request->withUri($uri);

        $service = new AuthenticationService([
            'unauthenticatedRedirect' => '/users/login',
            'queryParam' => 'redirect',
        ]);
        $this->assertSame(
            '/users/login?redirect=%2Fbase%2Fsecrets',
            $service->getUnauthenticatedRedirectUrl($request)
        );
    }

    public function testGetLoginRedirect()
    {
        $service = new AuthenticationService([
            'unauthenticatedRedirect' => '/users/login',
            'queryParam' => 'redirect',
        ]);

        $request = ServerRequestFactory::fromGlobals(
            ['REQUEST_URI' => '/secrets']
        );
        $this->assertNull($service->getLoginRedirect($request));

        $request = ServerRequestFactory::fromGlobals(
            ['REQUEST_URI' => '/secrets'],
            ['redirect' => '']
        );
        $this->assertNull($service->getLoginRedirect($request));

        $request = ServerRequestFactory::fromGlobals(
            ['REQUEST_URI' => '/secrets'],
            ['redirect' => 'http://evil.ca/evil/path']
        );
        $this->assertNull($service->getLoginRedirect($request));

        $request = ServerRequestFactory::fromGlobals(
            ['REQUEST_URI' => '/secrets'],
            ['redirect' => 'ok.com/path']
        );
        $this->assertSame(
            '/ok.com/path',
            $service->getLoginRedirect($request)
        );

        $request = ServerRequestFactory::fromGlobals(
            ['REQUEST_URI' => '/secrets'],
            ['redirect' => '/path/with?query=string']
        );
        $this->assertSame(
            '/path/with?query=string',
            $service->getLoginRedirect($request)
        );
    }
}<|MERGE_RESOLUTION|>--- conflicted
+++ resolved
@@ -64,21 +64,11 @@
         $this->assertInstanceOf(Result::class, $result);
         $this->assertTrue($result->isValid());
 
-<<<<<<< HEAD
         $result = $service->getAuthenticationProvider();
         $this->assertInstanceOf(FormAuthenticator::class, $result);
-=======
-        $authenticator = $service->getAuthenticationProvider();
-        $this->assertInstanceOf(FormAuthenticator::class, $authenticator);
 
         $identifier = $service->getIdentificationProvider();
         $this->assertInstanceOf(PasswordIdentifier::class, $identifier);
-
-        $this->assertNull(
-            $request->getAttribute('session')->read('Auth'),
-            'Session is populated after authenticate by middleware'
-        );
->>>>>>> 7cf1bd54
     }
 
     /**
