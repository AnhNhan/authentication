<?php
declare(strict_types=1);

/**
 * CakePHP(tm) : Rapid Development Framework (https://cakephp.org)
 * Copyright (c) Cake Software Foundation, Inc. (https://cakefoundation.org)
 *
 * Licensed under The MIT License
 * For full copyright and license information, please see the LICENSE.txt
 * Redistributions of files must retain the above copyright notice.
 *
 * @copyright Copyright (c) Cake Software Foundation, Inc. (https://cakefoundation.org)
 * @link https://cakephp.org CakePHP(tm) Project
 * @since 1.0.0
 * @license https://opensource.org/licenses/mit-license.php MIT License
 */
namespace Authentication\Test\TestCase\Controller\Component;

use Authentication\AuthenticationService;
use Authentication\AuthenticationServiceInterface;
use Authentication\Authenticator\AuthenticatorInterface;
use Authentication\Authenticator\UnauthenticatedException;
use Authentication\Controller\Component\AuthenticationComponent;
use Authentication\Identity;
use Authentication\IdentityInterface;
use Authentication\Test\TestCase\AuthenticationTestCase as TestCase;
use Cake\Controller\ComponentRegistry;
use Cake\Controller\Controller;
use Cake\Event\Event;
use Cake\Event\EventManager;
use Cake\Http\Response;
use Cake\Http\ServerRequestFactory;
use Cake\ORM\Entity;
use TestApp\Authentication\InvalidAuthenticationService;

/**
 * Authentication component test.
 */
class AuthenticationComponentTest extends TestCase
{
<<<<<<< HEAD
    /**
     * @var array|\ArrayAccess
     */
    protected $identityData;

    /**
     * @var \Authentication\Identity
     */
    protected $identity;

    /**
     * @var \Cake\Http\ServerRequest
     */
    protected $request;

    /**
     * @var \Cake\Http\Response
     */
    protected $response;

    /**
     * @var \Authentication\AuthenticationService
     */
    protected $service;

=======
>>>>>>> 6e7921c2
    /**
     * {@inheritDoc}
     */
    public function setUp(): void
    {
        parent::setUp();

        $this->identityData = new Entity([
            'username' => 'florian',
            'profession' => 'developer',
        ]);

        $this->identity = new Identity($this->identityData);

        $this->service = new AuthenticationService([
            'identifiers' => [
                'Authentication.Password',
            ],
            'authenticators' => [
                'Authentication.Session',
                'Authentication.Form',
            ],
        ]);

        $this->request = ServerRequestFactory::fromGlobals(
            ['REQUEST_URI' => '/'],
            [],
            ['username' => 'mariano', 'password' => 'password']
        );

        $this->response = new Response();
    }

    /**
     * testGetAuthenticationService
     *
     * @return void
     */
    public function testGetAuthenticationService()
    {
        $service = new AuthenticationService();
        $request = $this->request->withAttribute('authentication', $service);
        $controller = new Controller($request, $this->response);
        $registry = new ComponentRegistry($controller);
        $component = new AuthenticationComponent($registry);
        $result = $component->getAuthenticationService();
        $this->assertSame($service, $result);
    }

    /**
     * testGetAuthenticationServiceMissingServiceAttribute
     *
     * @return void
     */
    public function testGetAuthenticationServiceMissingServiceAttribute()
    {
        $this->expectException('Exception');
        $this->expectExceptionMessage('The request object does not contain the required `authentication` attribute');
        $controller = new Controller($this->request, $this->response);
        $registry = new ComponentRegistry($controller);
        $component = new AuthenticationComponent($registry);
        $component->getAuthenticationService();
    }

    /**
     * testGetAuthenticationServiceInvalidServiceObject
     *
     * @return void
     */
    public function testGetAuthenticationServiceInvalidServiceObject()
    {
        $this->expectException('Exception');
        $this->expectExceptionMessage('Authentication service does not implement Authentication\AuthenticationServiceInterface');
        $request = $this->request->withAttribute('authentication', new InvalidAuthenticationService());
        $controller = new Controller($request, $this->response);
        $registry = new ComponentRegistry($controller);
        $component = new AuthenticationComponent($registry);
        $component->getAuthenticationService();
    }

    /**
     * testGetIdentity
     *
     * @eturn void
     */
    public function testGetIdentity()
    {
        $request = $this->request
            ->withAttribute('identity', $this->identity)
            ->withAttribute('authentication', $this->service);

        $controller = new Controller($request, $this->response);
        $registry = new ComponentRegistry($controller);
        $component = new AuthenticationComponent($registry);

        $result = $component->getIdentity();
        $this->assertInstanceOf(IdentityInterface::class, $result);
        $this->assertEquals('florian', $result->username);
    }

    /**
     * testGetIdentity with custom attribute
     *
     * @eturn void
     */
    public function testGetIdentityWithCustomAttribute()
    {
        $this->request = $this->request->withAttribute('customIdentity', $this->identity);
        $this->request = $this->request->withAttribute('authentication', $this->service);

        $controller = new Controller($this->request, $this->response);
        $registry = new ComponentRegistry($controller);
        $component = new AuthenticationComponent($registry, [
            'identityAttribute' => 'customIdentity',
        ]);

        $result = $component->getIdentity();
        $this->assertInstanceOf(IdentityInterface::class, $result);
        $this->assertEquals('florian', $result->username);
    }

    /**
     * testSetIdentity
     *
     * @eturn void
     */
    public function testSetIdentity()
    {
        $request = $this->request->withAttribute('authentication', $this->service);

        $controller = new Controller($request, $this->response);
        $registry = new ComponentRegistry($controller);
        $component = new AuthenticationComponent($registry);

        $component->setIdentity($this->identityData);
        $result = $component->getIdentity();
        $this->assertSame($this->identityData, $result->getOriginalData());
    }

    /**
     * Ensure setIdentity() clears identity and persists identity data.
     *
     * @eturn void
     */
    public function testSetIdentityOverwrite()
    {
        $request = $this->request->withAttribute('authentication', $this->service);

        $controller = new Controller($request, $this->response);
        $registry = new ComponentRegistry($controller);
        $component = new AuthenticationComponent($registry);

        $component->setIdentity($this->identityData);
        $result = $component->getIdentity();
        $this->assertSame($this->identityData, $result->getOriginalData());
        $this->assertSame(
            $this->identityData->username,
            $request->getSession()->read('Auth.username'),
            'Session should be updated.'
        );

        // Replace the identity
        $newIdentity = new Entity(['username' => 'jessie']);
        $component->setIdentity($newIdentity);

        $result = $component->getIdentity();
        $this->assertSame($newIdentity, $result->getOriginalData());
        $this->assertSame(
            $newIdentity->username,
            $request->getSession()->read('Auth.username'),
            'Session should be updated.'
        );
    }

    /**
     * testGetIdentity
     *
     * @eturn void
     */
    public function testGetIdentityData()
    {
        $request = $this->request
            ->withAttribute('identity', $this->identity)
            ->withAttribute('authentication', $this->service);

        $controller = new Controller($request, $this->response);
        $registry = new ComponentRegistry($controller);
        $component = new AuthenticationComponent($registry);

        $result = $component->getIdentityData('profession');
        $this->assertEquals('developer', $result);
    }

    /**
     * testGetMissingIdentityData
     *
     * @eturn void
     */
    public function testGetMissingIdentityData()
    {
        $this->expectException('RuntimeException');
        $this->expectExceptionMessage('The identity has not been found.');
        $request = $this->request->withAttribute('authentication', $this->service);

        $controller = new Controller($request, $this->response);
        $registry = new ComponentRegistry($controller);
        $component = new AuthenticationComponent($registry);

        $component->getIdentityData('profession');
    }

    /**
     * testGetResult
     *
     * @return void
     */
    public function testGetResult()
    {
        $request = $this->request
            ->withAttribute('identity', $this->identity)
            ->withAttribute('authentication', $this->service);

        $controller = new Controller($request, $this->response);
        $registry = new ComponentRegistry($controller);
        $component = new AuthenticationComponent($registry);
        $this->assertNull($component->getResult());
    }

    /**
     * testLogout
     *
     * @return void
     */
    public function testLogout()
    {
        $result = null;
        EventManager::instance()->on('Authentication.logout', function (Event $event) use (&$result) {
            $result = $event;
        });

        $request = $this->request
            ->withAttribute('identity', $this->identity)
            ->withAttribute('authentication', $this->service);

        $controller = new Controller($request, $this->response);
        $registry = new ComponentRegistry($controller);
        $component = new AuthenticationComponent($registry);

        $this->assertEquals('florian', $controller->getRequest()->getAttribute('identity')->username);
        $component->logout();
        $this->assertNull($controller->getRequest()->getAttribute('identity'));
        $this->assertInstanceOf(Event::class, $result);
        $this->assertEquals('Authentication.logout', $result->getName());
    }

    /**
     * test getLoginRedirect
     *
     * @eturn void
     */
    public function testGetLoginRedirect()
    {
        $this->service->setConfig('queryParam', 'redirect');
        $request = $this->request
            ->withAttribute('identity', $this->identity)
            ->withAttribute('authentication', $this->service)
            ->withQueryParams(['redirect' => 'ok/path?value=key']);

        $controller = new Controller($request, $this->response);
        $registry = new ComponentRegistry($controller);
        $component = new AuthenticationComponent($registry);

        $result = $component->getLoginRedirect();
        $this->assertSame('/ok/path?value=key', $result);
    }

    /**
     * testAfterIdentifyEvent
     *
     * @return void
     */
    public function testAfterIdentifyEvent()
    {
        $result = null;
        EventManager::instance()->on('Authentication.afterIdentify', function (Event $event) use (&$result) {
            $result = $event;
        });

        $this->service->authenticate(
            $this->request,
            $this->response
        );

        $request = $this->request
            ->withAttribute('identity', $this->identity)
            ->withAttribute('authentication', $this->service);

        $controller = new Controller($request, $this->response);
        $controller->loadComponent('Authentication.Authentication');
        $controller->startupProcess();

        $this->assertInstanceOf(Event::class, $result);
        $this->assertEquals('Authentication.afterIdentify', $result->getName());
        $this->assertNotEmpty($result->getData());
        $this->assertInstanceOf(AuthenticatorInterface::class, $result->getData('provider'));
        $this->assertInstanceOf(IdentityInterface::class, $result->getData('identity'));
        $this->assertInstanceOf(AuthenticationServiceInterface::class, $result->getData('service'));
    }

    /**
     * test unauthenticated actions methods
     *
     * @return void
     */
    public function testUnauthenticatedActions()
    {
        $request = $this->request
            ->withParam('action', 'view')
            ->withAttribute('authentication', $this->service);

        $controller = new Controller($request, $this->response);
        $controller->loadComponent('Authentication.Authentication');

        $controller->Authentication->allowUnauthenticated(['view']);
        $this->assertSame(['view'], $controller->Authentication->getUnauthenticatedActions());

        $controller->Authentication->allowUnauthenticated(['add', 'delete']);
        $this->assertSame(['add', 'delete'], $controller->Authentication->getUnauthenticatedActions());

        $controller->Authentication->addUnauthenticatedActions(['index']);
        $this->assertSame(['add', 'delete', 'index'], $controller->Authentication->getUnauthenticatedActions());

        $controller->Authentication->addUnauthenticatedActions(['index', 'view']);
        $this->assertSame(
            ['add', 'delete', 'index', 'view'],
            $controller->Authentication->getUnauthenticatedActions(),
            'Should contain unique set.'
        );
    }

    /**
     * test unauthenticated actions ok
     *
     * @return void
     */
    public function testUnauthenticatedActionsOk()
    {
        $request = $this->request
            ->withParam('action', 'view')
            ->withAttribute('authentication', $this->service);

        $controller = new Controller($request, $this->response);
        $controller->loadComponent('Authentication.Authentication');

        $controller->Authentication->allowUnauthenticated(['view']);
        $controller->startupProcess();
        $this->assertTrue(true, 'No exception should be raised');
    }

    /**
     * test unauthenticated actions mismatched action
     *
     * @return void
     */
    public function testUnauthenticatedActionsMismatchAction()
    {
        $request = $this->request
            ->withParam('action', 'view')
            ->withAttribute('authentication', $this->service);

        $controller = new Controller($request, $this->response);
        $controller->loadComponent('Authentication.Authentication');

        $this->expectException(UnauthenticatedException::class);
        $this->expectExceptionCode(401);
        $controller->Authentication->allowUnauthenticated(['index', 'add']);
        $controller->startupProcess();
    }

    /**
     * test unauthenticated actions ok
     *
     * @return void
     */
    public function testUnauthenticatedActionsNoActionsFails()
    {
        $request = $this->request
            ->withParam('action', 'view')
            ->withAttribute('authentication', $this->service);

        $controller = new Controller($request, $this->response);
        $controller->loadComponent('Authentication.Authentication');

        $this->expectException(UnauthenticatedException::class);
        $this->expectExceptionCode(401);
        $controller->startupProcess();
    }

    /**
     * test disabling requireidentity via settings
     *
     * @return void
     */
    public function testUnauthenticatedActionsDisabledOptions()
    {
        $request = $this->request
            ->withParam('action', 'view')
            ->withAttribute('authentication', $this->service);

        $controller = new Controller($request, $this->response);
        $controller->loadComponent('Authentication.Authentication', [
            'requireIdentity' => false,
        ]);

        // Mismatched actions would normally cause an error.
        $controller->Authentication->allowUnauthenticated(['index', 'add']);
        $controller->startupProcess();
        $this->assertTrue(true, 'No exception should be raised as require identity is off.');
    }

    /**
     * Test that the identity check can be run from callback for Controller.initialize
     *
     * @return void
     */
    public function testIdentityCheckInBeforeFilter()
    {
        $request = $this->request
            ->withParam('action', 'view')
            ->withAttribute('authentication', $this->service);

        $request = $this->request
            ->withAttribute('authentication', $this->service);

        $controller = new Controller($request, $this->response);
        $registry = new ComponentRegistry($controller);
        $component = new AuthenticationComponent($registry);

        $this->expectException(UnauthenticatedException::class);
        $this->expectExceptionCode(401);

        $component->setConfig('identityCheckEvent', 'Controller.initialize');
        $component->allowUnauthenticated(['index', 'add']);
        $component->beforeFilter();
    }
}<|MERGE_RESOLUTION|>--- conflicted
+++ resolved
@@ -38,34 +38,6 @@
  */
 class AuthenticationComponentTest extends TestCase
 {
-<<<<<<< HEAD
-    /**
-     * @var array|\ArrayAccess
-     */
-    protected $identityData;
-
-    /**
-     * @var \Authentication\Identity
-     */
-    protected $identity;
-
-    /**
-     * @var \Cake\Http\ServerRequest
-     */
-    protected $request;
-
-    /**
-     * @var \Cake\Http\Response
-     */
-    protected $response;
-
-    /**
-     * @var \Authentication\AuthenticationService
-     */
-    protected $service;
-
-=======
->>>>>>> 6e7921c2
     /**
      * {@inheritDoc}
      */
