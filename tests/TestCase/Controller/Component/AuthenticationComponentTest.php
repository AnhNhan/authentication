<?php
declare(strict_types=1);

/**
 * CakePHP(tm) : Rapid Development Framework (https://cakephp.org)
 * Copyright (c) Cake Software Foundation, Inc. (https://cakefoundation.org)
 *
 * Licensed under The MIT License
 * For full copyright and license information, please see the LICENSE.txt
 * Redistributions of files must retain the above copyright notice.
 *
 * @copyright Copyright (c) Cake Software Foundation, Inc. (https://cakefoundation.org)
 * @link https://cakephp.org CakePHP(tm) Project
 * @since 1.0.0
 * @license https://opensource.org/licenses/mit-license.php MIT License
 */
namespace Authentication\Test\TestCase\Controller\Component;

use Authentication\AuthenticationService;
use Authentication\AuthenticationServiceInterface;
use Authentication\Authenticator\AuthenticatorInterface;
use Authentication\Authenticator\UnauthenticatedException;
use Authentication\Controller\Component\AuthenticationComponent;
use Authentication\Identity;
use Authentication\IdentityInterface;
use Authentication\Test\TestCase\AuthenticationTestCase as TestCase;
use Cake\Controller\ComponentRegistry;
use Cake\Controller\Controller;
use Cake\Event\Event;
use Cake\Event\EventManager;
use Cake\Http\Response;
use Cake\Http\ServerRequestFactory;
use Cake\ORM\Entity;
use TestApp\Authentication\InvalidAuthenticationService;

/**
 * Authentication component test.
 */
class AuthenticationComponentTest extends TestCase
{
    /**
     * {@inheritDoc}
     */
    public function setUp(): void
    {
        parent::setUp();

        $this->identityData = new Entity([
            'username' => 'florian',
            'profession' => 'developer',
        ]);

        $this->identity = new Identity($this->identityData);

        $this->service = new AuthenticationService([
            'identifiers' => [
                'Authentication.Password',
            ],
            'authenticators' => [
                'Authentication.Session',
                'Authentication.Form',
            ],
        ]);

        $this->request = ServerRequestFactory::fromGlobals(
            ['REQUEST_URI' => '/'],
            [],
            ['username' => 'mariano', 'password' => 'password']
        );

        $this->response = new Response();
    }

    /**
     * testGetAuthenticationService
     *
     * @return void
     */
    public function testGetAuthenticationService()
    {
        $service = new AuthenticationService();
        $request = $this->request->withAttribute('authentication', $service);
        $controller = new Controller($request, $this->response);
        $registry = new ComponentRegistry($controller);
        $component = new AuthenticationComponent($registry);
        $result = $component->getAuthenticationService();
        $this->assertSame($service, $result);
    }

    /**
     * testGetAuthenticationServiceMissingServiceAttribute
     *
     * @return void
     */
    public function testGetAuthenticationServiceMissingServiceAttribute()
    {
        $this->expectException('Exception');
        $this->expectExceptionMessage('The request object does not contain the required `authentication` attribute');
        $controller = new Controller($this->request, $this->response);
        $registry = new ComponentRegistry($controller);
        $component = new AuthenticationComponent($registry);
        $component->getAuthenticationService();
    }

    /**
     * testGetAuthenticationServiceInvalidServiceObject
     *
     * @return void
     */
    public function testGetAuthenticationServiceInvalidServiceObject()
    {
        $this->expectException('Exception');
        $this->expectExceptionMessage('Authentication service does not implement Authentication\AuthenticationServiceInterface');
        $request = $this->request->withAttribute('authentication', new InvalidAuthenticationService());
        $controller = new Controller($request, $this->response);
        $registry = new ComponentRegistry($controller);
        $component = new AuthenticationComponent($registry);
        $component->getAuthenticationService();
    }

    /**
     * testGetIdentity
     *
     * @eturn void
     */
    public function testGetIdentity()
    {
        $request = $this->request
            ->withAttribute('identity', $this->identity)
            ->withAttribute('authentication', $this->service);

        $controller = new Controller($request, $this->response);
        $registry = new ComponentRegistry($controller);
        $component = new AuthenticationComponent($registry);

        $result = $component->getIdentity();
        $this->assertInstanceOf(IdentityInterface::class, $result);
        $this->assertEquals('florian', $result->username);
    }

    /**
     * testGetIdentity with custom attribute
     *
     * @eturn void
     */
    public function testGetIdentityWithCustomAttribute()
    {
        $this->request = $this->request->withAttribute('customIdentity', $this->identity);
        $this->request = $this->request->withAttribute('authentication', $this->service);

        $controller = new Controller($this->request, $this->response);
        $registry = new ComponentRegistry($controller);
        $component = new AuthenticationComponent($registry, [
            'identityAttribute' => 'customIdentity',
        ]);

        $result = $component->getIdentity();
        $this->assertInstanceOf(IdentityInterface::class, $result);
        $this->assertEquals('florian', $result->username);
    }

    /**
     * testSetIdentity
     *
     * @eturn void
     */
    public function testSetIdentity()
    {
        $request = $this->request->withAttribute('authentication', $this->service);

        $controller = new Controller($request, $this->response);
        $registry = new ComponentRegistry($controller);
        $component = new AuthenticationComponent($registry);

        $component->setIdentity($this->identityData);
        $result = $component->getIdentity();
        $this->assertSame($this->identityData, $result->getOriginalData());
    }

    /**
     * Ensure setIdentity() clears identity and persists identity data.
     *
     * @eturn void
     */
    public function testSetIdentityOverwrite()
    {
        $request = $this->request->withAttribute('authentication', $this->service);

        $controller = new Controller($request, $this->response);
        $registry = new ComponentRegistry($controller);
        $component = new AuthenticationComponent($registry);

        $component->setIdentity($this->identityData);
        $result = $component->getIdentity();
        $this->assertSame($this->identityData, $result->getOriginalData());
        $this->assertSame(
            $this->identityData->username,
            $request->getSession()->read('Auth.username'),
            'Session should be updated.'
        );

        // Replace the identity
        $newIdentity = new Entity(['username' => 'jessie']);
        $component->setIdentity($newIdentity);

        $result = $component->getIdentity();
        $this->assertSame($newIdentity, $result->getOriginalData());
        $this->assertSame(
            $newIdentity->username,
            $request->getSession()->read('Auth.username'),
            'Session should be updated.'
        );
    }

    /**
     * testGetIdentity
     *
     * @eturn void
     */
    public function testGetIdentityData()
    {
        $request = $this->request
            ->withAttribute('identity', $this->identity)
            ->withAttribute('authentication', $this->service);

        $controller = new Controller($request, $this->response);
        $registry = new ComponentRegistry($controller);
        $component = new AuthenticationComponent($registry);

        $result = $component->getIdentityData('profession');
        $this->assertEquals('developer', $result);
    }

    /**
     * testGetMissingIdentityData
     *
     * @eturn void
     */
    public function testGetMissingIdentityData()
    {
        $this->expectException('RuntimeException');
        $this->expectExceptionMessage('The identity has not been found.');
        $request = $this->request->withAttribute('authentication', $this->service);

        $controller = new Controller($request, $this->response);
        $registry = new ComponentRegistry($controller);
        $component = new AuthenticationComponent($registry);

        $component->getIdentityData('profession');
    }

    /**
     * testGetResult
     *
     * @return void
     */
    public function testGetResult()
    {
        $request = $this->request
            ->withAttribute('identity', $this->identity)
            ->withAttribute('authentication', $this->service);

        $controller = new Controller($request, $this->response);
        $registry = new ComponentRegistry($controller);
        $component = new AuthenticationComponent($registry);
        $this->assertNull($component->getResult());
    }

    /**
     * testLogout
     *
     * @return void
     */
    public function testLogout()
    {
        $result = null;
        EventManager::instance()->on('Authentication.logout', function (Event $event) use (&$result) {
            $result = $event;
        });

        $request = $this->request
            ->withAttribute('identity', $this->identity)
            ->withAttribute('authentication', $this->service);

        $controller = new Controller($request, $this->response);
        $registry = new ComponentRegistry($controller);
        $component = new AuthenticationComponent($registry);

        $this->assertEquals('florian', $controller->getRequest()->getAttribute('identity')->username);
        $component->logout();
        $this->assertNull($controller->getRequest()->getAttribute('identity'));
        $this->assertInstanceOf(Event::class, $result);
        $this->assertEquals('Authentication.logout', $result->getName());
    }

    /**
     * test getLoginRedirect
     *
     * @eturn void
     */
    public function testGetLoginRedirect()
    {
        $this->service->setConfig('queryParam', 'redirect');
        $request = $this->request
            ->withAttribute('identity', $this->identity)
            ->withAttribute('authentication', $this->service)
            ->withQueryParams(['redirect' => 'ok/path?value=key']);

        $controller = new Controller($request, $this->response);
        $registry = new ComponentRegistry($controller);
        $component = new AuthenticationComponent($registry);

        $result = $component->getLoginRedirect();
        $this->assertSame('/ok/path?value=key', $result);
    }

    /**
     * testAfterIdentifyEvent
     *
     * @return void
     */
    public function testAfterIdentifyEvent()
    {
        $result = null;
        EventManager::instance()->on('Authentication.afterIdentify', function (Event $event) use (&$result) {
            $result = $event;
        });

        $this->service->authenticate(
            $this->request,
            $this->response
        );

        $request = $this->request
            ->withAttribute('identity', $this->identity)
            ->withAttribute('authentication', $this->service);

        $controller = new Controller($request, $this->response);
        $controller->loadComponent('Authentication.Authentication');
        $controller->startupProcess();

        $this->assertInstanceOf(Event::class, $result);
        $this->assertEquals('Authentication.afterIdentify', $result->getName());
        $this->assertNotEmpty($result->getData());
        $this->assertInstanceOf(AuthenticatorInterface::class, $result->getData('provider'));
        $this->assertInstanceOf(IdentityInterface::class, $result->getData('identity'));
        $this->assertInstanceOf(AuthenticationServiceInterface::class, $result->getData('service'));
    }

    /**
     * test unauthenticated actions methods
     *
     * @return void
     */
    public function testUnauthenticatedActions()
    {
        $request = $this->request
            ->withParam('action', 'view')
            ->withAttribute('authentication', $this->service);

        $controller = new Controller($request, $this->response);
        $controller->loadComponent('Authentication.Authentication');

        $controller->Authentication->allowUnauthenticated(['view']);
        $this->assertSame(['view'], $controller->Authentication->getUnauthenticatedActions());

        $controller->Authentication->allowUnauthenticated(['add', 'delete']);
        $this->assertSame(['add', 'delete'], $controller->Authentication->getUnauthenticatedActions());

        $controller->Authentication->addUnauthenticatedActions(['index']);
        $this->assertSame(['add', 'delete', 'index'], $controller->Authentication->getUnauthenticatedActions());

        $controller->Authentication->addUnauthenticatedActions(['index', 'view']);
        $this->assertSame(
            ['add', 'delete', 'index', 'view'],
            $controller->Authentication->getUnauthenticatedActions(),
            'Should contain unique set.'
        );
    }

    /**
     * test unauthenticated actions ok
     *
     * @return void
     */
    public function testUnauthenticatedActionsOk()
    {
        $request = $this->request
            ->withParam('action', 'view')
            ->withAttribute('authentication', $this->service);

        $controller = new Controller($request, $this->response);
        $controller->loadComponent('Authentication.Authentication');

        $controller->Authentication->allowUnauthenticated(['view']);
        $controller->startupProcess();
        $this->assertTrue(true, 'No exception should be raised');
    }

    /**
     * test unauthenticated actions mismatched action
     *
     * @return void
     */
    public function testUnauthenticatedActionsMismatchAction()
    {
        $request = $this->request
            ->withParam('action', 'view')
            ->withAttribute('authentication', $this->service);

        $controller = new Controller($request, $this->response);
        $controller->loadComponent('Authentication.Authentication');

        $this->expectException(UnauthenticatedException::class);
        $this->expectExceptionCode(401);
        $controller->Authentication->allowUnauthenticated(['index', 'add']);
        $controller->startupProcess();
    }

    /**
     * test unauthenticated actions ok
     *
     * @return void
     */
    public function testUnauthenticatedActionsNoActionsFails()
    {
        $request = $this->request
            ->withParam('action', 'view')
            ->withAttribute('authentication', $this->service);

        $controller = new Controller($request, $this->response);
        $controller->loadComponent('Authentication.Authentication');

        $this->expectException(UnauthenticatedException::class);
        $this->expectExceptionCode(401);
        $controller->startupProcess();
    }

    /**
     * test disabling requireidentity via settings
     *
     * @return void
     */
    public function testUnauthenticatedActionsDisabledOptions()
    {
        $request = $this->request
            ->withParam('action', 'view')
            ->withAttribute('authentication', $this->service);

        $controller = new Controller($request, $this->response);
        $controller->loadComponent('Authentication.Authentication', [
            'requireIdentity' => false,
        ]);

        // Mismatched actions would normally cause an error.
        $controller->Authentication->allowUnauthenticated(['index', 'add']);
        $controller->startupProcess();
        $this->assertTrue(true, 'No exception should be raised as require identity is off.');
    }

    /**
     * Test that the identity check can be run from callback for Controller.initialize
     *
     * @return void
     */
    public function testIdentityCheckInBeforeFilter()
    {
        $request = $this->request
<<<<<<< HEAD
            ->withParam('action', 'view')
            ->withAttribute('authentication', $this->service);

        $request = $this->request
=======
>>>>>>> bc4a0692
            ->withAttribute('authentication', $this->service);

        $controller = new Controller($request, $this->response);
        $registry = new ComponentRegistry($controller);
        $component = new AuthenticationComponent($registry);

        $this->expectException(UnauthenticatedException::class);
        $this->expectExceptionCode(401);

        $component->setConfig('identityCheckEvent', 'Controller.initialize');
        $component->allowUnauthenticated(['index', 'add']);
        $component->beforeFilter();
    }
}<|MERGE_RESOLUTION|>--- conflicted
+++ resolved
@@ -39,6 +39,31 @@
 class AuthenticationComponentTest extends TestCase
 {
     /**
+     * @var array|\ArrayAccess
+     */
+    protected $identityData;
+
+    /**
+     * @var \Authentication\Identity
+     */
+    protected $identity;
+
+    /**
+     * @var \Cake\Http\ServerRequest
+     */
+    protected $request;
+
+    /**
+     * @var \Cake\Http\Response
+     */
+    protected $response;
+
+    /**
+     * @var \Authentication\AuthenticationService
+     */
+    protected $service;
+
+    /**
      * {@inheritDoc}
      */
     public function setUp(): void
@@ -466,13 +491,6 @@
     public function testIdentityCheckInBeforeFilter()
     {
         $request = $this->request
-<<<<<<< HEAD
-            ->withParam('action', 'view')
-            ->withAttribute('authentication', $this->service);
-
-        $request = $this->request
-=======
->>>>>>> bc4a0692
             ->withAttribute('authentication', $this->service);
 
         $controller = new Controller($request, $this->response);
