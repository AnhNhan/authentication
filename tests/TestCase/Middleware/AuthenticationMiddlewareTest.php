--- conflicted
+++ resolved
@@ -112,15 +112,7 @@
         $service = $this->createMock(AuthenticationServiceInterface::class);
 
         $service->method('authenticate')
-<<<<<<< HEAD
-            ->willReturn([
-                'result' => $this->createMock(ResultInterface::class),
-                'request' => $request,
-                'response' => $response,
-            ]);
-=======
             ->willReturn($this->createMock(ResultInterface::class));
->>>>>>> 6e7921c2
         $service->method('getIdentityAttribute')->willReturn('identity');
 
         $application = $this->getMockBuilder(Application::class)
