--- conflicted
+++ resolved
@@ -164,22 +164,14 @@
             ->expects($this->at(0))
             ->method('check')
             ->with('Auth')
-<<<<<<< HEAD
             ->willReturn(false);
-=======
-            ->will($this->returnValue(false));
->>>>>>> 72c26cf4
 
         $this->sessionMock
             ->expects($this->once())
             ->method('renew');
 
         $this->sessionMock
-<<<<<<< HEAD
-            ->expects($this->at(2))
-=======
             ->expects($this->once())
->>>>>>> 72c26cf4
             ->method('write')
             ->with('Auth', $data);
 
@@ -187,11 +179,7 @@
             ->expects($this->at(3))
             ->method('check')
             ->with('Auth')
-<<<<<<< HEAD
             ->willReturn(true);
-=======
-            ->will($this->returnValue(true));
->>>>>>> 72c26cf4
 
         $result = $authenticator->persistIdentity($request, $response, $data);
         $this->assertIsArray($result);
@@ -200,13 +188,8 @@
         $this->assertInstanceOf(RequestInterface::class, $result['request']);
         $this->assertInstanceOf(ResponseInterface::class, $result['response']);
 
-<<<<<<< HEAD
-        // Call again to test that session isn't renewed if identity is already persisted.
-        $authenticator->persistIdentity($request, $response, $data);
-=======
         // Persist again to make sure identity isn't replaced if it exists.
         $authenticator->persistIdentity($request, $response, new ArrayObject(['username' => 'jane']));
->>>>>>> 72c26cf4
     }
 
     /**
