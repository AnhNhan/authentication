<?php
/**
 * CakePHP(tm) : Rapid Development Framework (http://cakephp.org)
 * Copyright (c) Cake Software Foundation, Inc. (http://cakefoundation.org)
 * Licensed under The MIT License
 * For full copyright and license information, please see the LICENSE.txt
 * Redistributions of files must retain the above copyright notice.
 *
 * @copyright     Copyright (c) Cake Software Foundation, Inc. (http://cakefoundation.org)
 * @link          http://cakephp.org CakePHP(tm) Project
 * @license       http://www.opensource.org/licenses/mit-license.php MIT License
 */
namespace Authentication\Test\TestCase\Authenticator;

use Authentication\Authenticator\FormAuthenticator;
use Authentication\Authenticator\Result;
use Authentication\Identifier\IdentifierCollection;
use Authentication\Test\TestCase\AuthenticationTestCase as TestCase;
use Cake\Http\Response;
use Cake\Http\ServerRequestFactory;

class FormAuthenticatorTest extends TestCase
{

    /**
     * Fixtures
     *
     * @var array
     */
    public $fixtures = [
        'core.auth_users',
        'core.users'
    ];

    /**
     * testAuthenticate
     *
     * @return void
     */
    public function testAuthenticate()
    {
        $identifiers = new IdentifierCollection([
           'Authentication.Password'
        ]);

        $request = ServerRequestFactory::fromGlobals(
            ['REQUEST_URI' => '/testpath'],
            [],
            ['username' => 'mariano', 'password' => 'password']
        );
        $response = new Response();

        $form = new FormAuthenticator($identifiers);
        $result = $form->authenticate($request, $response);

        $this->assertInstanceOf(Result::class, $result);
        $this->assertEquals(Result::SUCCESS, $result->getCode());
    }

    /**
     * testCredentialsNotPresent
     *
     * @return void
     */
    public function testCredentialsNotPresent()
    {
        $identifiers = new IdentifierCollection([
           'Authentication.Password'
        ]);

        $request = ServerRequestFactory::fromGlobals(
            ['REQUEST_URI' => '/users/does-not-match'],
            [],
            []
        );
        $response = new Response();

        $form = new FormAuthenticator($identifiers);

        $result = $form->authenticate($request, $response);

        $this->assertInstanceOf(Result::class, $result);
        $this->assertEquals(Result::FAILURE_CREDENTIALS_NOT_FOUND, $result->getCode());
        $this->assertEquals([0 => 'Login credentials not found'], $result->getErrors());
    }

    /**
<<<<<<< HEAD
     * testCredentialsEmpty
     *
     * @return void
     */
    public function testCredentialsEmpty()
    {
        $identifiers = new IdentifierCollection([
           'Authentication.Password'
        ]);

        $request = ServerRequestFactory::fromGlobals(
            ['REQUEST_URI' => '/users/does-not-match'],
            [],
            ['username' => '', 'password' => '']
        );
        $response = new Response();

        $form = new FormAuthenticator($identifiers);

        $result = $form->authenticate($request, $response);

        $this->assertInstanceOf(Result::class, $result);
        $this->assertEquals(Result::FAILURE_CREDENTIALS_NOT_FOUND, $result->getCode());
        $this->assertEquals([0 => 'Login credentials not found'], $result->getErrors());
    }

    /**
     * testAuthenticateLoginUrl
=======
     * testSingleLoginUrlMismatch
>>>>>>> 47e480f8
     *
     * @return void
     */
    public function testSingleLoginUrlMismatch()
    {
        $identifiers = new IdentifierCollection([
           'Authentication.Password'
        ]);

        $request = ServerRequestFactory::fromGlobals(
            ['REQUEST_URI' => '/users/does-not-match'],
            [],
            ['username' => 'mariano', 'password' => 'password']
        );
        $response = new Response();

        $form = new FormAuthenticator($identifiers, [
            'loginUrl' => '/users/login'
        ]);

        $result = $form->authenticate($request, $response);

        $this->assertInstanceOf(Result::class, $result);
        $this->assertEquals(Result::FAILURE_OTHER, $result->getCode());
        $this->assertEquals([0 => 'Login URL `/users/does-not-match` did not match `/users/login`.'], $result->getErrors());
    }

    /**
     * testMultipleLoginUrlMismatch
     *
     * @return void
     */
    public function testMultipleLoginUrlMismatch()
    {
        $identifiers = new IdentifierCollection([
           'Authentication.Password'
        ]);

        $request = ServerRequestFactory::fromGlobals(
            ['REQUEST_URI' => '/users/does-not-match'],
            [],
            ['username' => 'mariano', 'password' => 'password']
        );
        $response = new Response();

        $form = new FormAuthenticator($identifiers, [
            'loginUrl' => [
                '/en/users/login',
                '/de/users/login',
            ]
        ]);

        $result = $form->authenticate($request, $response);

        $this->assertInstanceOf(Result::class, $result);
        $this->assertEquals(Result::FAILURE_OTHER, $result->getCode());
        $this->assertEquals([0 => 'Login URL `/users/does-not-match` did not match `/en/users/login` or `/de/users/login`.'], $result->getErrors());
    }

    /**
     * testSingleLoginUrlSuccess
     *
     * @return void
     */
    public function testSingleLoginUrlSuccess()
    {
        $identifiers = new IdentifierCollection([
           'Authentication.Password'
        ]);

        $request = ServerRequestFactory::fromGlobals(
            ['REQUEST_URI' => '/Users/login'],
            [],
            ['username' => 'mariano', 'password' => 'password']
        );
        $response = new Response();

        $form = new FormAuthenticator($identifiers, [
            'loginUrl' => '/Users/login'
        ]);

        $result = $form->authenticate($request, $response);

        $this->assertInstanceOf(Result::class, $result);
        $this->assertEquals(Result::SUCCESS, $result->getCode());
        $this->assertEquals([], $result->getErrors());
    }

    /**
     * testMultipleLoginUrlSuccess
     *
     * @return void
     */
    public function testMultipleLoginUrlSuccess()
    {
        $identifiers = new IdentifierCollection([
           'Authentication.Password'
        ]);

        $request = ServerRequestFactory::fromGlobals(
            ['REQUEST_URI' => '/de/users/login'],
            [],
            ['username' => 'mariano', 'password' => 'password']
        );
        $response = new Response();

        $form = new FormAuthenticator($identifiers, [
            'loginUrl' => [
                '/en/users/login',
                '/de/users/login',
            ]
        ]);

        $result = $form->authenticate($request, $response);

        $this->assertInstanceOf(Result::class, $result);
        $this->assertEquals(Result::SUCCESS, $result->getCode());
        $this->assertEquals([], $result->getErrors());
    }

    /**
     * testRegexLoginUrlSuccess
     *
     * @return void
     */
    public function testRegexLoginUrlSuccess()
    {
        $identifiers = new IdentifierCollection([
           'Authentication.Password'
        ]);

        $request = ServerRequestFactory::fromGlobals(
            ['REQUEST_URI' => '/de/users/login'],
            [],
            ['username' => 'mariano', 'password' => 'password']
        );
        $response = new Response();

        $form = new FormAuthenticator($identifiers, [
            'loginUrl' => '%^/[a-z]{2}/users/login/?$%',
            'useRegex' => true
        ]);

        $result = $form->authenticate($request, $response);

        $this->assertInstanceOf(Result::class, $result);
        $this->assertEquals(Result::SUCCESS, $result->getCode());
        $this->assertEquals([], $result->getErrors());
    }

    /**
     * testFullRegexLoginUrlFailure
     *
     * @return void
     */
    public function testFullRegexLoginUrlFailure()
    {
        $identifiers = new IdentifierCollection([
           'Authentication.Password'
        ]);

        $request = ServerRequestFactory::fromGlobals(
            [
                'REQUEST_URI' => '/de/users/login'
            ],
            [],
            ['username' => 'mariano', 'password' => 'password']
        );
        $response = new Response();

        $form = new FormAuthenticator($identifiers, [
            'loginUrl' => '%auth\.localhost/[a-z]{2}/users/login/?$%',
            'useRegex' => true,
            'checkFullUrl' => true
        ]);

        $result = $form->authenticate($request, $response);

        $this->assertInstanceOf(Result::class, $result);
        $this->assertEquals(Result::FAILURE_OTHER, $result->getCode());
        $this->assertEquals([0 => 'Login URL `http://localhost/de/users/login` did not match `%auth\.localhost/[a-z]{2}/users/login/?$%`.'], $result->getErrors());
    }

    /**
     * testRegexLoginUrlSuccess
     *
     * @return void
     */
    public function testFullRegexLoginUrlSuccess()
    {
        $identifiers = new IdentifierCollection([
           'Authentication.Password'
        ]);

        $request = ServerRequestFactory::fromGlobals(
            [
                'REQUEST_URI' => '/de/users/login',
                'SERVER_NAME' => 'auth.localhost'
            ],
            [],
            ['username' => 'mariano', 'password' => 'password']
        );
        $response = new Response();

        $form = new FormAuthenticator($identifiers, [
            'loginUrl' => '%auth\.localhost/[a-z]{2}/users/login/?$%',
            'useRegex' => true,
            'checkFullUrl' => true
        ]);

        $result = $form->authenticate($request, $response);

        $this->assertInstanceOf(Result::class, $result);
        $this->assertEquals(Result::SUCCESS, $result->getCode());
        $this->assertEquals([], $result->getErrors());
    }

    /**
     * testAuthenticateCustomFields
     *
     * @return void
     */
    public function testAuthenticateCustomFields()
    {
        $identifiers = $this->createMock(IdentifierCollection::class);

        $request = ServerRequestFactory::fromGlobals(
            ['REQUEST_URI' => '/users/login'],
            [],
            ['email' => 'mariano@cakephp.org', 'secret' => 'password']
        );
        $response = new Response();

        $form = new FormAuthenticator($identifiers, [
            'loginUrl' => '/users/login',
            'fields' => [
                'username' => 'email',
                'password' => 'secret'
            ]
        ]);

        $identifiers->expects($this->once())
            ->method('identify')
            ->with([
                'username' => 'mariano@cakephp.org',
                'password' => 'password'
            ])
            ->willReturn([
                'username' => 'mariano@cakephp.org',
                'password' => 'password'
            ]);

        $form->authenticate($request, $response);
    }

    /**
     * testAuthenticateValidData
     *
     * @return void
     */
    public function testAuthenticateValidData()
    {
        $identifiers = $this->createMock(IdentifierCollection::class);

        $request = ServerRequestFactory::fromGlobals(
            ['REQUEST_URI' => '/users/login'],
            [],
            ['id' => 1, 'username' => 'mariano', 'password' => 'password']
        );
        $response = new Response();

        $form = new FormAuthenticator($identifiers, [
            'loginUrl' => '/users/login'
        ]);

        $identifiers->expects($this->once())
            ->method('identify')
            ->with([
                'username' => 'mariano',
                'password' => 'password'
            ])
            ->willReturn([
                'username' => 'mariano',
                'password' => 'password'
            ]);

        $form->authenticate($request, $response);
    }
}<|MERGE_RESOLUTION|>--- conflicted
+++ resolved
@@ -85,7 +85,6 @@
     }
 
     /**
-<<<<<<< HEAD
      * testCredentialsEmpty
      *
      * @return void
@@ -113,10 +112,7 @@
     }
 
     /**
-     * testAuthenticateLoginUrl
-=======
      * testSingleLoginUrlMismatch
->>>>>>> 47e480f8
      *
      * @return void
      */
