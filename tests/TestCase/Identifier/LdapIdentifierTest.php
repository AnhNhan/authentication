<?php
declare(strict_types=1);

/**
 * CakePHP(tm) : Rapid Development Framework (https://cakephp.org)
 * Copyright (c) Cake Software Foundation, Inc. (https://cakefoundation.org)
 *
 * Licensed under The MIT License
 * For full copyright and license information, please see the LICENSE.txt
 * Redistributions of files must retain the above copyright notice.
 *
 * @copyright Copyright (c) Cake Software Foundation, Inc. (https://cakefoundation.org)
 * @link https://cakephp.org CakePHP(tm) Project
 * @since 1.0.0
 * @license https://opensource.org/licenses/mit-license.php MIT License
 */
namespace Authentication\Test\TestCase\Identifier;

use ArrayAccess;
use Authentication\Identifier\Ldap\AdapterInterface;
use Authentication\Identifier\Ldap\ExtensionAdapter;
use Authentication\Identifier\LdapIdentifier;
use Authentication\Test\TestCase\AuthenticationTestCase as TestCase;
use ErrorException;
use stdClass;

class LdapIdentifierTest extends TestCase
{
    /**
     * testIdentify
     *
     * @return void
     */
    public function testIdentify()
    {
        $host = 'ldap.example.com';
        $bind = function ($username) {
            return 'cn=' . $username . ',dc=example,dc=com';
        };
        $options = [
            'foo' => 3,
        ];

        $ldap = $this->createMock(AdapterInterface::class);
        $ldap->expects($this->once())
            ->method('connect')
            ->with($host, 389, $options);
        $ldap->expects($this->once())
            ->method('bind')
            ->with('cn=john,dc=example,dc=com', 'doe')
            ->willReturn(true);

        $identifier = new LdapIdentifier([
            'host' => $host,
            'bindDN' => $bind,
            'ldap' => $ldap,
            'options' => $options,
        ]);

        $result = $identifier->identify([
            'username' => 'john',
            'password' => 'doe',
        ]);

        $this->assertInstanceOf(ArrayAccess::class, $result);
    }

    /**
     * testIdentifyMissingCredentials
     *
     * @return void
     */
    public function testIdentifyMissingCredentials()
    {
        $ldap = $this->createMock(AdapterInterface::class);
        $ldap->method('bind')
            ->willReturn(false);

        $identifier = new LdapIdentifier([
            'host' => 'ldap.example.com',
            'bindDN' => function () {
                return 'dc=example,dc=com';
            },
            'ldap' => $ldap,
        ]);

        $result = $identifier->identify([
            'username' => 'john',
            'password' => 'doe',
        ]);
        $this->assertNull($result);

        $resultTwo = $identifier->identify([]);
        $this->assertNull($resultTwo);
    }

    /**
     * testLdapExtensionAdapter
     *
     * @return void
     */
    public function testLdapExtensionAdapter()
    {
        $this->skipIf(!extension_loaded('ldap'), 'LDAP extension is not loaded.');

        $identifier = new LdapIdentifier([
            'host' => 'ldap.example.com',
            'bindDN' => function () {
                return 'dc=example,dc=com';
            },
        ]);

        $this->assertInstanceOf(ExtensionAdapter::class, $identifier->getAdapter());
    }

    /**
     * testWrongLdapObject
     *
     * @return void
     */
    public function testWrongLdapObject()
    {
<<<<<<< HEAD
=======
        $this->expectException('RuntimeException');
        $this->expectExceptionMessage('Option `ldap` must implement `Authentication\Identifier\Ldap\AdapterInterface`.');
>>>>>>> 6e7921c2
        $notLdap = new stdClass();

        $identifier = new LdapIdentifier([
            'host' => 'ldap.example.com',
            'bindDN' => function () {
                return 'dc=example,dc=com';
            },
            'ldap' => $notLdap,
        ]);
    }

    /**
     * testMissingBindDN
     *
     * @return void
     */
    public function testMissingBindDN()
    {
        $this->expectException('RuntimeException');
        $this->expectExceptionMessage('Config `bindDN` is not set.');
        $identifier = new LdapIdentifier([
            'host' => 'ldap.example.com',
        ]);
    }

    /**
     * testUncallableDN
     *
     * @return void
     */
    public function testUncallableDN()
    {
        $this->expectException('InvalidArgumentException');
        $this->expectExceptionMessage('The `bindDN` config is not a callable. Got `string` instead.');
        $identifier = new LdapIdentifier([
            'host' => 'ldap.example.com',
            'bindDN' => 'Foo',
        ]);
    }

    /**
     * testMissingHost
     *
     * @return void
     */
    public function testMissingHost()
    {
        $this->expectException('RuntimeException');
        $this->expectExceptionMessage('Config `host` is not set.');
        $identifier = new LdapIdentifier([
            'bindDN' => function () {
                return 'dc=example,dc=com';
            },
        ]);
    }

    /**
     * testHandleError
     *
     * @return void
     */
    public function testHandleError()
    {
        $ldap = $this->createMock(AdapterInterface::class);
        $ldap->method('bind')
            ->will($this->throwException(new ErrorException('This is an error.')));
        $ldap->method('getDiagnosticMessage')
            ->willReturn('This is another error.');

        $identifier = new LdapIdentifier([
            'host' => 'ldap.example.com',
            'bindDN' => function () {
                return 'dc=example,dc=com';
            },
            'ldap' => $ldap,
        ]);

        $result = $identifier->identify([
            'username' => 'john',
            'password' => 'doe',
        ]);

        $this->assertSame($identifier->getErrors(), [
            'This is another error.',
            'This is an error.',
        ]);
    }
}<|MERGE_RESOLUTION|>--- conflicted
+++ resolved
@@ -120,11 +120,8 @@
      */
     public function testWrongLdapObject()
     {
-<<<<<<< HEAD
-=======
         $this->expectException('RuntimeException');
         $this->expectExceptionMessage('Option `ldap` must implement `Authentication\Identifier\Ldap\AdapterInterface`.');
->>>>>>> 6e7921c2
         $notLdap = new stdClass();
 
         $identifier = new LdapIdentifier([
