--- conflicted
+++ resolved
@@ -18,17 +18,10 @@
         "zendframework/zend-diactoros": "^2.0"
     },
     "require-dev": {
-<<<<<<< HEAD
         "cakephp/cakephp": "4.x-dev as 4.0.0",
         "cakephp/cakephp-codesniffer": "dev-next",
         "phpunit/phpunit": "^8.0",
-        "firebase/php-jwt": "^4.0"
-=======
-        "cakephp/cakephp": "^3.7",
-        "cakephp/cakephp-codesniffer": "^3.0",
-        "phpunit/phpunit": "^5.7.14|^6.0",
-        "firebase/php-jwt": "~5.0"
->>>>>>> 90d56816
+        "firebase/php-jwt": "^5.0"
     },
     "suggest": {
         "cakephp/orm": "To use \"OrmResolver\" (Not needed separately if using full CakePHP framework).",
