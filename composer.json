{
    "name": "cakephp/authentication",
    "description": "Authentication plugin for CakePHP",
    "keywords": [
        "auth",
        "authentication",
        "cakephp",
        "middleware"
    ],
    "type": "cakephp-plugin",
    "homepage": "https://cakephp.org",
    "require": {
<<<<<<< HEAD
        "cakephp/core": "^4.0",
=======
        "cakephp/core": "4.x-dev as 4.0.0",
>>>>>>> bc4a0692
        "psr/http-client": "^1.0",
        "psr/http-message": "^1.0",
        "psr/http-server-handler": "^1.0",
        "psr/http-server-middleware": "^1.0",
        "zendframework/zend-diactoros": "^2.0"
    },
    "require-dev": {
<<<<<<< HEAD
        "cakephp/cakephp": "^4.0",
=======
        "cakephp/cakephp": "4.x-dev as 4.0.0",
>>>>>>> bc4a0692
        "cakephp/cakephp-codesniffer": "dev-next",
        "phpunit/phpunit": "^8.0",
        "firebase/php-jwt": "^5.0"
    },
    "suggest": {
        "cakephp/orm": "To use \"OrmResolver\" (Not needed separately if using full CakePHP framework).",
        "cakephp/cakephp": "Install full core to use \"CookieAuthenticator\".",
        "firebase/php-jwt": "If you want to use the JWT adapter add this dependency",
        "ext-ldap": "Make sure this php extension is installed and enabled on your system if you want to use the built-in LDAP adapter for \"LdapIdentifier\".",
        "cakephp/utility": "Provides CakePHP security methods. Required for the JWT adapter and Legacy password hasher."
    },
    "license": "MIT",
    "minimum-stability": "dev",
    "prefer-stable": true,
    "autoload": {
        "psr-4": {
            "Authentication\\": "src/"
        }
    },
    "autoload-dev": {
        "psr-4": {
            "Authentication\\Test\\": "tests/",
            "Cake\\Test\\": "vendor/cakephp/cakephp/tests/",
            "TestApp\\": "tests/test_app/TestApp/",
            "TestPlugin\\": "tests/test_app/Plugin/TestPlugin/src/"
        }
    },
    "authors": [
        {
            "name": "CakePHP Community",
            "homepage": "https://github.com/cakephp/authentication/graphs/contributors"
        }
    ],
    "support": {
        "issues": "https://github.com/cakephp/authentication/issues",
        "forum": "https://stackoverflow.com/tags/cakephp",
        "irc": "irc://irc.freenode.org/cakephp",
        "source": "https://github.com/cakephp/authentication",
        "docs": "https://book.cakephp.org/authentication/2/en/"
    },
    "scripts": {
        "check": [
            "@cs-check",
            "@test"
        ],
        "cs-check": "phpcs --colors -p src/ tests/",
<<<<<<< HEAD
        "cs-fix": "phpcbf --colors src/ tests/",
=======
        "cs-fix": "phpcbf --colors -p src/ tests/",
>>>>>>> bc4a0692
        "phpstan": "phpstan.phar analyse src/",
        "psalm": "psalm.phar --show-info=false",
        "stan": [
            "@phpstan",
            "@psalm"
        ],
        "stan-setup": "cp composer.json composer.backup && composer require --dev phpstan/phpstan-shim:^0.11 psalm/phar:^3.5 && mv composer.backup composer.json",
        "test": "phpunit",
        "test-coverage": "phpunit --coverage-clover=clover.xml"
    },
    "config": {
        "sort-packages": true
    }
}<|MERGE_RESOLUTION|>--- conflicted
+++ resolved
@@ -10,11 +10,7 @@
     "type": "cakephp-plugin",
     "homepage": "https://cakephp.org",
     "require": {
-<<<<<<< HEAD
         "cakephp/core": "^4.0",
-=======
-        "cakephp/core": "4.x-dev as 4.0.0",
->>>>>>> bc4a0692
         "psr/http-client": "^1.0",
         "psr/http-message": "^1.0",
         "psr/http-server-handler": "^1.0",
@@ -22,11 +18,7 @@
         "zendframework/zend-diactoros": "^2.0"
     },
     "require-dev": {
-<<<<<<< HEAD
         "cakephp/cakephp": "^4.0",
-=======
-        "cakephp/cakephp": "4.x-dev as 4.0.0",
->>>>>>> bc4a0692
         "cakephp/cakephp-codesniffer": "dev-next",
         "phpunit/phpunit": "^8.0",
         "firebase/php-jwt": "^5.0"
@@ -73,11 +65,7 @@
             "@test"
         ],
         "cs-check": "phpcs --colors -p src/ tests/",
-<<<<<<< HEAD
-        "cs-fix": "phpcbf --colors src/ tests/",
-=======
         "cs-fix": "phpcbf --colors -p src/ tests/",
->>>>>>> bc4a0692
         "phpstan": "phpstan.phar analyse src/",
         "psalm": "psalm.phar --show-info=false",
         "stan": [
