--- conflicted
+++ resolved
@@ -21,14 +21,9 @@
         "firebase/php-jwt": "~4.0"
     },
     "suggest": {
-<<<<<<< HEAD
         "cakephp/orm": "To use \"OrmIdentifier\" (Not needed separately if using full CakePHP framework).",
         "firebase/php-jwt": "If you want to use the JWT adapter add this dependency",
         "ext-ldap": "Make sure this php extension is installed and enabled on your system if you want to use the built-in LDAP class."
-=======
-        "cakephp/orm": "To use \"OrmResolver\" (Not needed separately if using full CakePHP framework).",
-        "firebase/php-jwt": "If you want to use the JWT adapter add this dependency"
->>>>>>> 6afe01d9
     },
     "license": "MIT",
     "minimum-stability": "stable",
