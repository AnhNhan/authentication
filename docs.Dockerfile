# Generate the HTML output.
FROM markstory/cakephp-docs-builder as builder

COPY docs /data/docs

<<<<<<< HEAD
# Build the docs with sphinx
RUN cd /data/docs-builder && \
  make website SOURCE=/data/docs DEST=/data/website
=======
# Build docs with sphinx
RUN cd /data/docs-builder && \
  make website SOURCE=/data/docs DEST=/data/website

>>>>>>> 7f6c16c3

# Build a small nginx container with just the static site in it.
FROM nginx:1.15-alpine

COPY --from=builder /data/website /data/website
COPY --from=builder /data/docs-builder/nginx.conf /etc/nginx/conf.d/default.conf

# Move files into final location
RUN cp -R /data/website/html/* /usr/share/nginx/html \
<<<<<<< HEAD
  && rm -rf /data/website/
=======
  && rm -rf /data/website/

RUN ln -s /usr/share/nginx/html /usr/share/nginx/html/1.1
>>>>>>> 7f6c16c3
<|MERGE_RESOLUTION|>--- conflicted
+++ resolved
@@ -3,16 +3,9 @@
 
 COPY docs /data/docs
 
-<<<<<<< HEAD
 # Build the docs with sphinx
 RUN cd /data/docs-builder && \
   make website SOURCE=/data/docs DEST=/data/website
-=======
-# Build docs with sphinx
-RUN cd /data/docs-builder && \
-  make website SOURCE=/data/docs DEST=/data/website
-
->>>>>>> 7f6c16c3
 
 # Build a small nginx container with just the static site in it.
 FROM nginx:1.15-alpine
@@ -22,10 +15,6 @@
 
 # Move files into final location
 RUN cp -R /data/website/html/* /usr/share/nginx/html \
-<<<<<<< HEAD
-  && rm -rf /data/website/
-=======
   && rm -rf /data/website/
 
-RUN ln -s /usr/share/nginx/html /usr/share/nginx/html/1.1
->>>>>>> 7f6c16c3
+RUN ln -s /usr/share/nginx/html /usr/share/nginx/html/2.0