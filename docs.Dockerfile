--- conflicted
+++ resolved
@@ -15,10 +15,4 @@
 
 # Move files into final location
 RUN cp -R /data/website/html/* /usr/share/nginx/html \
-<<<<<<< HEAD
-  && rm -rf /data/website/
-
-RUN ln -s /usr/share/nginx/html /usr/share/nginx/html/2.0
-=======
-  && rm -rf /data/website/
->>>>>>> 59464c9b
+  && rm -rf /data/website/